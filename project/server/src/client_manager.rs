use std::{
    collections::HashMap,
    fs::{self, OpenOptions},
    io::Write,
    net::TcpStream,
    sync::{
        mpsc::{self, Sender},
        Arc, Mutex,
    },
    thread,
};

use mqtt::model::{
    packets::{connack::Connack, connect::Connect},
    return_codes::connect_return_code::ConnectReturnCode,
};

use crate::{client::Client, error::{ServerError, ServerResult}};

/// Represents a client ID
type ClientId = Vec<u8>;
/// Represents a tuple of a username, password, and whether the client is connected
type Logins = (Vec<u8>, Vec<u8>, bool); // username, password, is_connected
/// Represents a map of client IDs to login information
type Clients = HashMap<ClientId, Logins>;

/// Represents a manager that handles clients in the server such as registering and authenticating them
/// and processing connect packets validating the login information
#[derive(Debug, Clone)]
pub struct ClientManager {
    registered_clients: Arc<Mutex<Clients>>,
    file_sender: Sender<String>,
}

impl ClientManager {
    /// Creates a new client manager with an empty Clients map
    pub fn new(login_file_path: &str) -> Self {
        let (sender, receiver) = mpsc::channel();
        let file_path = login_file_path.to_string();

        let registered_clients = Self::intials_registers(&file_path);

        thread::spawn(move || {
            let mut file = match OpenOptions::new()
                .create(true)
                .append(true)
                .open(&file_path)
            {
                Ok(file) => file,
                Err(e) => {
                    eprintln!("Failed to open login file: {}", e);
                    return;
                }
            };

            for log_entry in receiver {
                if let Err(e) = writeln!(file, "{}", log_entry) {
                    eprintln!("Failed to write to login file: {}", e);
                }
            }
        });

        Self {
            registered_clients: Arc::new(Mutex::new(registered_clients)),
            file_sender: sender,
        }
    }

    /// Registers a client with the specified client ID, username, and password
    pub fn register_client(&self, client_id: Vec<u8>, username: Vec<u8>, password: Vec<u8>) -> ServerResult<()> {
        self.add_client(client_id.clone(), username.clone(), password.clone())?;
        self.save_client(client_id, username, password)?;

        Ok(())
    }

    /// Adds a client to the registered clients map
    fn add_client(&self, client_id: Vec<u8>, username: Vec<u8>, password: Vec<u8>) -> ServerResult<()>  {
        let mut registered_clients = self.registered_clients.lock()?;
        registered_clients.insert(
            client_id.clone(),
            (username.clone(), password.clone(), false),
        );

        Ok(())
    }

    /// Saves a client to the login file
    fn save_client(&self, client_id: Vec<u8>, username: Vec<u8>, password: Vec<u8>) -> ServerResult<()>{
        let client_id = String::from_utf8(client_id)?;

        let username =  String::from_utf8(username)?;

        let password = String::from_utf8(password)?;

        let login_entry = format!("{} = {} = {}", client_id, username, password);

        self.file_sender.send(login_entry)?;

        Ok(())
    }

    /// Authenticates a client with the specified client ID, username, and password
    pub fn authenticate_client(
        &self,
        client_id: Vec<u8>,
        username: Vec<u8>,
        password: Vec<u8>,
    ) -> ServerResult<bool> {
        let mut registered_clients =  self.registered_clients.lock()?;

        if let Some((stored_username, stored_password, is_connected)) =
            registered_clients.get_mut(&client_id)
        {
            if *is_connected {
                return Ok(false);
            }

            if stored_username == &username && stored_password == &password {
                *is_connected = true;
                return Ok(true);
            }
        }
        Ok(false)
    }

    /// Disconnects a client with the specified client ID
    pub fn disconnect_client(&self, client_id: Vec<u8>) -> ServerResult<()> {
        let mut registered_clients = self.registered_clients.lock()?;
        if let Some((_, _, is_connected)) = registered_clients.get_mut(&client_id) {
            *is_connected = false;
        }
        
        Ok(())
    }

    /// Processes a connect packet by validating the login information and authenticating the client
    pub fn process_connect_packet(
        &self,
        connect_packet: Connect,
        stream: TcpStream,
        key: &[u8],
    ) -> Option<Client> {
        let client_id = connect_packet.client_id().content().to_vec();
        let (username, password) = match self.get_login_info(&connect_packet) {
            Ok(login) => login,
            Err(_) => {
                self.failure_connection(stream, ConnectReturnCode::BadUsernameOrPassword, key);
                return None;
            }
        };

<<<<<<< HEAD
        match self.authenticate_client(client_id.clone(), username, password) {
            Ok(true) => {
                let stream = match stream.try_clone() {
                    Ok(stream) => stream,
                    Err(err) => {
                        println!("Error cloning stream: {:?}", err);
                        return None;
                    }
                };
                Some(Client::new(client_id.clone(), stream, true, 0))
            }

            Ok(false) => {
                self.failure_connection(stream, ConnectReturnCode::IdentifierRejected, key);
                None
            }
            Err(err) => {
                println!("Error authenticating client: {:?}", err);
                None
            }
=======
        if self.authenticate_client(client_id.clone(), username, password) {
            let stream = match stream.try_clone() {
                Ok(stream) => stream,
                Err(err) => {
                    println!("Error cloning stream: {:?}", err);
                    return None;
                }
            };
            Some(Client::new(client_id.clone(), Some(stream), true, 0))
        } else {
            self.failure_connection(stream, ConnectReturnCode::IdentifierRejected, key);
            None
>>>>>>> b1e1ab00
        }
    }

    /// Handles a failed connection by sending a Connack packet with the specified return code
    fn failure_connection(
        &self,
        mut stream: TcpStream,
        return_code: ConnectReturnCode,
        key: &[u8],
    ) {
        let connack = Connack::new(false, return_code);
        let connack_bytes = connack.to_bytes(key);

        if let Err(err) = stream.write_all(&connack_bytes) {
            println!("Error sending Connack packet: {:?}", err);
        }
    }

    /// Gets the login information from a connect packet
    pub fn get_login_info(&self, connect_packet: &Connect) -> ServerResult<(Vec<u8>, Vec<u8>)> {
        let login = connect_packet
            .login()
            .ok_or(ServerError::NoLoginProvided)?;
        let username = login.username().content().to_vec();
        let password = login
            .password()
            .ok_or(ServerError::NoPasswordProvided)?
            .content()
            .to_vec();
        Ok((username, password))
    }

    /// Makes the initial registrations reading the configuration file
    fn intials_registers(path: &str) -> HashMap<ClientId, Logins> {
        let content = match fs::read_to_string(path) {
            Ok(content) => content,
            Err(_) => return HashMap::new(),
        };

        let mut registered_clients = HashMap::new();

        for line in content.lines() {
            let parts: Vec<&str> = line.split('=').map(|s| s.trim()).collect();
            if parts.len() == 3 {
                let client_id = parts[0].as_bytes().to_vec();
                let username = parts[1].as_bytes().to_vec();
                let password = parts[2].as_bytes().to_vec();
                registered_clients.insert(client_id, (username, password, false));
            }
        }

        registered_clients
    }
}

#[cfg(test)]
mod tests {
    use super::*;

    #[test]
    fn test_register_client() {
        let client_manager = ClientManager::new("test_login_file.txt");
        let client_id = b"client1".to_vec();
        let username = b"username".to_vec();
        let password = b"password".to_vec();

        let _ = client_manager.register_client(client_id.clone(), username.clone(), password.clone());

        let registered_clients = client_manager.registered_clients.lock().unwrap();
        let logins = registered_clients.get(&client_id).unwrap();
        assert_eq!(logins.0, username);
        assert_eq!(logins.1, password);
        assert!(!logins.2);
    }

    // #[test]
    // fn test_authenticate_client() {
    //     let client_manager = ClientManager::new("test_login_file.txt");
    //     let client_id = b"client1".to_vec();
    //     let username = b"username".to_vec();
    //     let password = b"password".to_vec();

    //     client_manager.register_client(client_id.clone(), username.clone(), password.clone());

    //     assert!(client_manager.authenticate_client(
    //         client_id.clone(),
    //         username.clone(),
    //         password.clone()
    //     ));
    //     assert!(!client_manager.authenticate_client(
    //         client_id.clone(),
    //         b"wrong".to_vec(),
    //         password.clone()
    //     ));
    //     assert!(!client_manager.authenticate_client(
    //         client_id.clone(),
    //         username.clone(),
    //         b"wrong".to_vec()
    //     ));
    // }
}<|MERGE_RESOLUTION|>--- conflicted
+++ resolved
@@ -150,7 +150,6 @@
             }
         };
 
-<<<<<<< HEAD
         match self.authenticate_client(client_id.clone(), username, password) {
             Ok(true) => {
                 let stream = match stream.try_clone() {
@@ -160,7 +159,7 @@
                         return None;
                     }
                 };
-                Some(Client::new(client_id.clone(), stream, true, 0))
+                Some(Client::new(client_id.clone(), Some(stream), true, 0))
             }
 
             Ok(false) => {
@@ -171,20 +170,20 @@
                 println!("Error authenticating client: {:?}", err);
                 None
             }
-=======
-        if self.authenticate_client(client_id.clone(), username, password) {
-            let stream = match stream.try_clone() {
-                Ok(stream) => stream,
-                Err(err) => {
-                    println!("Error cloning stream: {:?}", err);
-                    return None;
-                }
-            };
-            Some(Client::new(client_id.clone(), Some(stream), true, 0))
-        } else {
-            self.failure_connection(stream, ConnectReturnCode::IdentifierRejected, key);
-            None
->>>>>>> b1e1ab00
+
+        // if self.authenticate_client(client_id.clone(), username, password) {
+        //     let stream = match stream.try_clone() {
+        //         Ok(stream) => stream,
+        //         Err(err) => {
+        //             println!("Error cloning stream: {:?}", err);
+        //             return None;
+        //         }
+        //     };
+        //     Some(Client::new(client_id.clone(), Some(stream), true, 0))
+        // } else {
+        //     self.failure_connection(stream, ConnectReturnCode::IdentifierRejected, key);
+        //     None
+
         }
     }
 
