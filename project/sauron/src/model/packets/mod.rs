pub mod connack;
pub mod connect;
pub mod publish;
<<<<<<< HEAD
pub mod puback;
pub mod disconnect;
pub mod pingreq;
=======
pub mod pingresp;
>>>>>>> 8b11c95c
<|MERGE_RESOLUTION|>--- conflicted
+++ resolved
@@ -1,10 +1,7 @@
 pub mod connack;
 pub mod connect;
 pub mod publish;
-<<<<<<< HEAD
 pub mod puback;
 pub mod disconnect;
 pub mod pingreq;
-=======
-pub mod pingresp;
->>>>>>> 8b11c95c
+pub mod pingresp;