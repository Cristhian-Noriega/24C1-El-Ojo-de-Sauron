--- conflicted
+++ resolved
@@ -39,18 +39,17 @@
         self.id
     }
 
-<<<<<<< HEAD
+    /// Returns the username of the drone
     pub fn get_username(&self) -> &str {
         &self.username
     }
 
+    /// Returns the password of the drone
     pub fn get_password(&self) -> &str {
         &self.password
     }
 
-=======
     /// Returns the x central position of the drone
->>>>>>> 7f9c87e5
     pub fn get_x_central_position(&self) -> f64 {
         self.x_central_position
     }
