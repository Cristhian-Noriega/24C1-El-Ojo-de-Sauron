[workspace]
resolver = "2"

members = [
    "server",
    "drone",
    "mqtt", 
    "camera-system", 
    "monitor",
    "common",
    "tests-integration",
<<<<<<< HEAD
    "aws-demo",
    "thread-pool"]
=======
    "incident-recognition"]
>>>>>>> 542a7230
<|MERGE_RESOLUTION|>--- conflicted
+++ resolved
@@ -9,9 +9,5 @@
     "monitor",
     "common",
     "tests-integration",
-<<<<<<< HEAD
-    "aws-demo",
-    "thread-pool"]
-=======
-    "incident-recognition"]
->>>>>>> 542a7230
+    "thread-pool",
+    "incident-recognition"]