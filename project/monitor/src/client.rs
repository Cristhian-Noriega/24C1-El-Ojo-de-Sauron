--- conflicted
+++ resolved
@@ -405,8 +405,7 @@
     monitor_sender: Sender<MonitorAction>,
     package_identifier: u16,
 ) -> Option<Publish> {
-<<<<<<< HEAD
-    let uuid = incident_registration.name.clone();
+    let uuid = monitor.get_amount_incidents().to_string();
     let name = incident_registration.name.clone();
     let description = incident_registration.description.clone();
     let x_coordinate = match incident_registration.x.clone().parse() {
@@ -425,18 +424,6 @@
     };
     let status = IncidentStatus::Pending;
     let incident = Incident::new(uuid, name, description, x_coordinate, y_coordinate, status);
-=======
-    let uuid = monitor.get_amount_incidents().to_string();
-
-    let incident = Incident::new(
-        uuid,
-        incident_registration.name.clone(),
-        incident_registration.description.clone(),
-        incident_registration.x.clone().parse().unwrap(),
-        incident_registration.y.clone().parse().unwrap(),
-        IncidentStatus::Pending,
-    );
->>>>>>> 5cb32a04
 
     let topic_name = TopicName::new(vec![NEW_INCIDENT.to_vec()], false);
     let message = incident.to_string().into_bytes();
