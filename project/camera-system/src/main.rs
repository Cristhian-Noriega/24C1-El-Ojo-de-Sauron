use std::path::Path;
use config::Config;
use std::env::args;

mod camera;
mod camera_status;
mod camera_system;
mod client;
<<<<<<< HEAD
=======
mod incident;
mod config;
>>>>>>> 7b2509a4

const CLIENT_ARGS: usize = 2;

fn main() {
    let argv = args().collect::<Vec<String>>();
    if argv.len() != CLIENT_ARGS {
        println!("Cantidad de argumentos inválidos");
        let app_name = &argv[0];
        println!("{:?} <config-path>", app_name);

        return;
    }

    let path = Path::new(&argv[1]);

    let config = match Config::from_file(path) {
        Ok(config) => config,
        Err(e) => {
            println!("Error reading the configuration file: {:?}", e);
            std::process::exit(1);
        }
    };

    if let Err(e) = client::client_run(config) {
        println!("Error: {:?}", e);
    }
}

//the client receives a connack packet from the server<|MERGE_RESOLUTION|>--- conflicted
+++ resolved
@@ -6,11 +6,10 @@
 mod camera_status;
 mod camera_system;
 mod client;
-<<<<<<< HEAD
-=======
-mod incident;
+
+use crate::incident::Incident;
 mod config;
->>>>>>> 7b2509a4
+
 
 const CLIENT_ARGS: usize = 2;
 
