--- conflicted
+++ resolved
@@ -14,7 +14,6 @@
     packet::Packet,
     packets::{connect::Connect, puback::Puback, publish::Publish, subscribe::Subscribe},
 };
-<<<<<<< HEAD
 
 use crate::{
     camera::Camera,
@@ -24,6 +23,15 @@
     ui_application::UIApplication,
 };
 
+use std::env;
+use std::path::Path;
+use std::sync::mpsc::Sender;
+use std::sync::{Arc, Mutex};
+use std::thread;
+
+use crate::{config::Config, drone::Drone, incident::Incident};
+
+
 pub fn client_run(address: String) -> Result<(), String> {
     // Create the channels to communicate between the monitor and the UI
     let (monitor_sender, monitor_receiver) = channel();
@@ -34,42 +42,9 @@
         Ok(stream) => stream,
         Err(e) => {
             return Err(format!("Error connecting to server: {:?}", e));
-=======
-use std::env;
-use std::io::ErrorKind;
-use std::io::Read;
-use std::io::Write;
-use std::net::TcpStream;
-use std::path::Path;
-use std::sync::mpsc::Sender;
-use std::sync::{Arc, Mutex};
-use std::thread;
-
-use crate::{config::Config, drone::Drone, incident::Incident};
-
-pub struct Client {
-    pub connection_status: Arc<Mutex<String>>,
-    pub response_text: Arc<Mutex<String>>,
-    pub address: String,
-    pub to_server_stream: Arc<Mutex<Option<TcpStream>>>,
-    pub sender: Sender<String>,
-    pub incident_list: Arc<Mutex<Vec<Incident>>>,
-    pub drone_list: Arc<Mutex<Vec<Drone>>>,
-}
-
-static CLIENT_ARGS: usize = 2;
-
-impl Client {
-    pub fn new(sender: Sender<String>) -> Self {
-        let argv = env::args().collect::<Vec<String>>();
-        if argv.len() != CLIENT_ARGS {
-            let app_name = &argv[0];
-            println!("Usage:\n{:?} <toml file>", app_name);
->>>>>>> 7b2509a4
         }
     };
 
-<<<<<<< HEAD
     // Subscribe to the topics
     match subscribe_to_topics(&mut stream) {
         Ok(_) => {}
@@ -82,19 +57,6 @@
     let monitor_thread = std::thread::spawn(move || {
         start_monitor(stream, monitor_sender, ui_receiver);
     });
-=======
-        let path = Path::new(&argv[1]);
-
-        let config = match Config::from_file(path) {
-            Ok(config) => config,
-            Err(e) => {
-                println!("Error reading the configuration file: {:?}", e);
-                std::process::exit(1);
-            }
-        };
-
-        let address = config.get_address().to_owned();
->>>>>>> 7b2509a4
 
     // start the ui in the main thread
     match start_ui(ui_sender, monitor_receiver) {
@@ -109,6 +71,7 @@
 
     Ok(())
 }
+
 
 fn connect_to_server(address: String) -> std::io::Result<TcpStream> {
     println!("\nConnecting to address: {:?}", address);
@@ -135,6 +98,19 @@
     }
 }
 
+static CLIENT_ARGS: usize = 2;
+
+// impl Client {
+//     pub fn new(sender: Sender<String>) -> Self {
+//         let argv = env::args().collect::<Vec<String>>();
+//         if argv.len() != CLIENT_ARGS {
+//             let app_name = &argv[0];
+//             println!("Usage:\n{:?} <toml file>", app_name);main
+//         }
+//         _ => Err(std::io::Error::new(ErrorKind::Other, "No connack recibed")),
+//     }
+// }
+
 fn start_ui(
     ui_sender: Sender<UIAction>,
     from_monitor_receiver: Receiver<MonitorAction>,
@@ -143,6 +119,18 @@
         viewport: egui::ViewportBuilder::default(),
         ..Default::default()
     };
+        // let path = Path::new(&argv[1]);
+
+        // let config = match Config::from_file(path) {
+        //     Ok(config) => config,
+        //     Err(e) => {
+        //         println!("Error reading the configuration file: {:?}", e);
+        //         std::process::exit(1);
+        //     }
+        // };
+
+        // let address = config.get_address().to_owned();
+
 
     eframe::run_native(
         "Monitor",
@@ -232,6 +220,7 @@
                     }
                 }
             }
+
             Ok(_) => {}
             Err(_) => {} // println!("Error reading packet from server");
         }
@@ -298,25 +287,8 @@
 fn camera_data(publish: Publish, monitor_sender: Sender<MonitorAction>) {
     let content = publish.message();
 
-<<<<<<< HEAD
     let content_str = std::str::from_utf8(content).unwrap();
     let splitted_content: Vec<&str> = content_str.split(ENUMARATOR).collect();
-=======
-    pub fn new_drone(
-        &self,
-        id: &str,
-        password: &str,
-        x_coordenate: &str,
-        y_coordenate: &str,
-    ) -> std::io::Result<()> {
-        let new_drone_topic = "new-drone";
-        let x_coordenate_float: f64 = x_coordenate.parse().unwrap();
-        let y_coordenate_float: f64 = y_coordenate.parse().unwrap();
-        let message = format!(
-            "{},{},{},{}",
-            id, password, x_coordenate_float, y_coordenate_float
-        );
->>>>>>> 7b2509a4
 
     // this are camera data
     for camera_data in splitted_content {
@@ -430,7 +402,6 @@
     }
 }
 
-<<<<<<< HEAD
 fn resolve_incident(incident: Incident, package_identifier: u16) -> Option<Publish> {
     let topic_name = TopicName::new(
         vec![CLOSE_INCIDENT.to_vec(), incident.uuid.clone().into_bytes()],
@@ -483,64 +454,17 @@
         Ok(_) => {}
         Err(_) => {
             return Err(std::io::Error::new(
-=======
-    pub fn subscribe(&self, topics: Vec<&str>) -> std::io::Result<()> {
-        let mut topics_filters = vec![];
-
-        for topic in topics {
-            let mut levels = vec![];
-            for level in topic.split('/') {
-                if let Ok(topic_level) = TopicLevel::from_bytes(level.as_bytes().to_vec()) {
-                    levels.push(topic_level);
-                }
-            }
-
-            let topic_filter = TopicFilter::new(levels, false);
-            let qos = QoS::AtLeast;
-
-            topics_filters.push((topic_filter, qos));
-        }
-
-        let packet_id = 1;
-        let subscribe_packet = Subscribe::new(packet_id, topics_filters);
-
-        println!("Packet ID: {:?}", subscribe_packet.packet_identifier());
-        let _ = self
-            .to_server_stream
-            .lock()
-            .unwrap()
-            .as_mut()
-            .unwrap()
-            .write(subscribe_packet.to_bytes().as_slice());
-        println!("Sent Subscribe packet");
-
-        match Packet::from_bytes(self.to_server_stream.lock().unwrap().as_mut().unwrap()) {
-            Ok(Packet::Suback(_)) => Ok(()),
-            _ => Err(std::io::Error::new(
->>>>>>> 7b2509a4
                 ErrorKind::Other,
                 "Error sending subscribe packet",
             ));
         }
     }
 
-<<<<<<< HEAD
     match Packet::from_bytes(stream) {
         Ok(Packet::Suback(_)) => Ok(()),
         _ => Err(std::io::Error::new(
             ErrorKind::Other,
             "Suback was not received.",
         )),
-=======
-    fn make_initial_subscribes(&self) -> std::io::Result<()> {
-        let topics = vec![
-            "camera-data",
-            "camera-update",
-            "attending-incident/+",
-            "close-incident/+",
-        ];
-
-        self.subscribe(topics)
->>>>>>> 7b2509a4
     }
 }