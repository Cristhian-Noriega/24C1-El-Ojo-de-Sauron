--- conflicted
+++ resolved
@@ -11,15 +11,9 @@
     keep_alive: u16,
 
     // Payload Fields
-<<<<<<< HEAD
     pub client_id: EncodedString,
-    will: Option<(QoS, bool, EncodedString, EncodedString)>, // tendría un struct will
-    user: Option<(EncodedString, Option<EncodedString>)>,    // tendría un struct user
-=======
-    client_id: EncodedString,
     will: Option<Will>,
     login: Option<Login>,
->>>>>>> 9825dd3a
 }
 
 impl Connect {
