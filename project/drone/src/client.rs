--- conflicted
+++ resolved
@@ -247,7 +247,6 @@
 
     drop(drone_locked);
 
-
     let topic_filter = TopicFilter::new(
         vec![
             TopicLevel::Literal(ATTENDING_INCIDENT.to_vec()),
@@ -280,7 +279,7 @@
         Err(_) => {
             println!("Mutex was poisoned");
             return;
-        } 
+        }
     };
 
     drone_locked.set_incident(Some(incident.clone()));
@@ -392,10 +391,7 @@
     }
 
     drone_locked.increment_attending_counter();
-<<<<<<< HEAD
-=======
-
->>>>>>> fb427f23
+
     if drone_locked.attending_counter() < 2 {
         drop(drone_locked);
         return;
@@ -675,7 +671,8 @@
         Ok(Packet::Connack(connack)) => match connack.connect_return_code() {
             ConnectReturnCode::ConnectionAccepted => {
                 println!("Connection accepted");
-                Ok(to_server_stream)},
+                Ok(to_server_stream)
+            }
             _ => Err(std::io::Error::new(
                 ErrorKind::Other,
                 format!("Connection refused: {:?}", connack.connect_return_code()),
@@ -933,7 +930,7 @@
                 continue;
             }
         };
-        
+
         // cambiando esto a considerar tmb si esta anchor, el drone se vuelve greedy
         // si solo veo que esta free, vuelve a anchor y luego va al nuevo incidente
         if !locked_drone.has_pending_incidents() || !locked_drone.can_handle_new_incident() {
