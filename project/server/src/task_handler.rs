use std::{
    collections::{HashMap, HashSet, VecDeque},
    io::Write,
    sync::{mpsc, Arc, RwLock},
    time::Duration,
};

use crate::{client::Client, client_manager::ClientManager, error::ServerResult, logfile::Logger};

use mqtt::model::{
    components::qos::QoS,
    packets::{
        connack::Connack, pingresp::Pingresp, puback::Puback, publish::Publish, suback::Suback,
        subscribe::Subscribe, unsuback::Unsuback, unsubscribe::Unsubscribe,
    },
    return_codes::{connect_return_code::ConnectReturnCode, suback_return_code::SubackReturnCode},
};

/// Represents the different tasks that the task handler can perform
pub enum Task {
    SubscribeClient(Subscribe, Vec<u8>),
    UnsubscribeClient(Unsubscribe, Vec<u8>),
    Publish(Publish, Vec<u8>),
    ConnectClient(Client),
    DisconnectClient(Vec<u8>),
    RespondPing(Vec<u8>),
}

const ADMIN_ID: &[u8] = b"admin";
const CLIENT_REGISTER: &[u8] = b"$client-register";
const SEPARATOR: u8 = b';';

/// Represents the task handler that will handle all the tasks that the server needs to process
#[derive(Debug)]
pub struct TaskHandler {
    client_actions_receiver_channel: mpsc::Receiver<Task>,
    clients: RwLock<HashMap<Vec<u8>, Client>>,
    active_connections: RwLock<HashSet<Vec<u8>>>,
    retained_messages: HashMap<Vec<u8>, VecDeque<Publish>>,

    // monitor se subscribe a (drone-data/+) <- es un topic filter

    // drone data publica en (drone-data/1) <- esto es un topic name

    // debería guardar que monitor está suscrito a (drone-data/+)
    // cuando drone data publica en (drone-data/1) recorro todos los subscribes y me fijo si alguno matchea
    // si matchea, le mando el msg
    log_file: Arc<Logger>,
    client_manager: Arc<RwLock<ClientManager>>,
    key: [u8; 32],
}

impl TaskHandler {
    /// Creates a new task handler with the specified receiver channel, logger and client manager
    pub fn new(
        receiver_channel: mpsc::Receiver<Task>,
        log_file: Arc<Logger>,
        client_manager: Arc<RwLock<ClientManager>>,
        key: [u8; 32],
    ) -> Self {
        TaskHandler {
            client_actions_receiver_channel: receiver_channel,
            clients: RwLock::new(HashMap::new()),
            active_connections: RwLock::new(HashSet::new()),
            retained_messages: HashMap::new(),
            log_file,
            client_manager,
            key,
        }
    }

    /// Initializes the task handler thread
    pub fn initialize_task_handler_thread(self) {
        std::thread::spawn(move || {
            self.run();
        });
    }

    /// Runs the task handler in a loop
    pub fn run(mut self) {
        loop {
            match self.client_actions_receiver_channel.recv() {
                Ok(task) => {
                    if let Err(e) = self.handle_task(task) {
                        self.log_file.error(e.to_string().as_str());
                    }
                }
                Err(_) => {
                    std::thread::sleep(Duration::from_secs(1));
                    continue;
                }
            }
        }
    }

    /// Handles all possible tasks that the server can receive
    fn handle_task(&mut self, task: Task) -> ServerResult<()> {
        match task {
            Task::SubscribeClient(subscribe, client_id) => self.subscribe(subscribe, client_id),
            Task::UnsubscribeClient(unsubscribe, client_id) => {
                self.unsubscribe(unsubscribe, client_id)
            }
            Task::Publish(publish, client_id) => self.publish(&publish, client_id),
            Task::ConnectClient(client) => self.handle_new_client_connection(client),
            Task::DisconnectClient(client_id) => self.handle_client_disconnected(client_id),
            Task::RespondPing(client_id) => self.respond_ping(client_id),
        }
    }

    /// Subscribe a client_id into a set of topics given a Subscribe packet
    pub fn subscribe(&self, subscribe_packet: Subscribe, client_id: Vec<u8>) -> ServerResult<()> {
        let mut clients = self.clients.write()?;

        if let Some(client) = clients.get_mut(&client_id) {
            for (topic_filter, _) in subscribe_packet.topics() {
                client.add_subscription(topic_filter.clone());
            }
            self.log_file
                .log_successful_subscription(&client_id, &subscribe_packet);
            self.suback(subscribe_packet.packet_identifier(), client);
        } else {
            self.log_file.log_client_does_not_exist(&client_id);
        }
        Ok(())
    }

    /// Unsubscribe a client_id from a set of topics given an Unsubscribe packet
    pub fn unsubscribe(
        &self,
        unsubscribe_packet: Unsubscribe,
        client_id: Vec<u8>,
    ) -> ServerResult<()> {
        let mut clients = self.clients.write()?;

        if let Some(client) = clients.get_mut(&client_id) {
            for topic_filter in unsubscribe_packet.topics() {
                client.remove_subscription(topic_filter);
            }

            self.log_file
                .log_successful_unsubscription(&client_id, &unsubscribe_packet);
            self.unsuback(unsubscribe_packet.packet_identifier(), client);
        } else {
            self.log_file.log_client_does_not_exist(&client_id);
        }

        Ok(())
    }

    /// Publish a message to all clients subscribed to the topic of the Publish packet
<<<<<<< HEAD
    pub fn publish(&mut self, publish_packet: &Publish, client_id: Vec<u8>) {
=======
    pub fn publish(&self, publish_packet: &Publish, client_id: Vec<u8>) -> ServerResult<()> {
>>>>>>> a347e449
        let topic_name = publish_packet.topic();

        if topic_name.server_reserved() {
            self.handle_server_reserved_topic(publish_packet, client_id);
            return Ok(());
        }

        let mut clients = vec![];

        for client in self.clients.read()?.values() {
            if client.is_subscribed(topic_name) {
                clients.push(client.id());
            }
        }

        if clients.is_empty() {
            let message = format!("No clients subscribed to topic: {}", topic_name);
            self.log_file.error(message.as_str());
            return Ok(());
        }

        self.log_file
            .log_successful_publish(&client_id, publish_packet);

        for client_id in clients {
<<<<<<< HEAD
            if let Some(client) = self.clients.read().unwrap().get(&client_id) {
                if self.active_connections.read().unwrap().contains(&client_id) {
                    client.send_message(publish_packet.clone(), &self.log_file);
                } else {
                    self.retained_messages
                        .entry(client_id.clone())
                        .or_default()
                        .push_back(publish_packet.clone());
                }
=======
            if let Some(client) = self.clients.read()?.get(&client_id) {
                client.send_message(publish_packet.clone(), &self.log_file, &self.key);
>>>>>>> a347e449
            }
        }

        let mut clients = self.clients.write()?;

        // If QoS is not AtMostOnce, send a Puback packet to the client that published the message
        if &QoS::AtMost != publish_packet.qos() {
            if let Some(client) = clients.get_mut(&client_id) {
                self.puback(publish_packet.package_identifier(), client);
            }
        }
<<<<<<< HEAD

        let clients_retained_messages = self.retained_messages.get(&client_id);
        let client = clients.get_mut(&client_id).unwrap();
        if let Some(clients_retained_messages) = clients_retained_messages {
            self.handle_retained_messages(client, clients_retained_messages);
            self.retained_messages.get_mut(&client_id).unwrap().clear();
        }

=======
        Ok(())
>>>>>>> a347e449
    }

    /// Handle a server reserved topic (e.g. $client-register)
    pub fn handle_server_reserved_topic(&self, publish_packet: &Publish, client_id: Vec<u8>) {
        let topic_name = publish_packet.topic();
        let levels = topic_name.levels();

        if client_id != ADMIN_ID {
            self.log_file.error("Client is not admin");
            return;
        }

        if levels.len() == 1 && levels[0] == CLIENT_REGISTER {
            let message = publish_packet.message();
            //  split username and password by SEPARATOR
            let split = message.split(|&c| c == SEPARATOR).collect::<Vec<&[u8]>>();

            if split.len() != 3 {
                self.log_file
                    .error("Invalid message for client registration");
                return;
            }

            let client_id = split[0].to_vec();
            let username = split[1].to_vec();
            let password = split[2].to_vec();

            let client_manager = self.client_manager.write().unwrap();
            if client_manager.authenticate_client(
                client_id.clone(),
                username.clone(),
                password.clone(),
            ) {
                self.log_file.info("Client already registered");
            } else {
                self.log_file.log_client_registrated(&client_id.clone());
                client_manager.register_client(client_id, username, password);
            }
        } else {
            self.log_file
                .error("Invalid topic for server reserved topic");
        }
    }

    pub fn handle_retained_messages(&self, client: &mut Client, retained_messages: &VecDeque<Publish>) {
        for message in retained_messages {
            client.send_message(message.clone(), &self.log_file);
        }
    }

    /// Handle a new client connection
<<<<<<< HEAD
    pub fn handle_new_client_connection(&mut self, client: Client) {
=======
    pub fn handle_new_client_connection(&self, client: Client) -> ServerResult<()> {
>>>>>>> a347e449
        let connack_packet = Connack::new(true, ConnectReturnCode::ConnectionAccepted);
        let connack_packet_vec = connack_packet.to_bytes(&self.key);
        let connack_packet_bytes = connack_packet_vec.as_slice();

        let client_id = client.id();
        let mut clients = self.clients.write()?;

        if clients.contains_key(&client_id) {
            let message = format!("Client {} reconnected", String::from_utf8_lossy(&client_id));
            self.log_file.info(message.as_str());
            let old_client = match clients.get_mut(&client_id) {
                Some(client) => client,
                None => {
                    self.log_file.error("Error retreiving the old client for reconnection. Connection will not be accepted.");
                    return;
                }
            };
            old_client.stream = client.stream;
        } else {
            clients.entry(client_id.clone()).or_insert(client);
        }

        let client = match clients.get(&client_id) {
            Some(client) => client,
            None => {
                self.log_file.log_client_does_not_exist(&client_id);
                return Ok(());
            }
        };

        let mut stream = match client.stream.lock() {
            Ok(stream) => stream,
            Err(_) => {
                self.log_file
                    .log_error_getting_stream(&client_id, "Connack");
                return Ok(());
            }
        };

<<<<<<< HEAD
        let mut active_connections = self.active_connections.write().unwrap();
=======
        let active_connections = self.active_connections.write()?;
>>>>>>> a347e449

        match stream.write_all(connack_packet_bytes) {
            Ok(_) => {
                active_connections.insert(client_id.clone());
                let message = format!(
                    "New client connected! ID: {:?}",
                    String::from_utf8_lossy(&client_id)
                );
                self.log_file.info(message.as_str());
                self.log_file.log_info_sent_packet("Connack", &client_id);
            }
            Err(_) => self
                .log_file
                .log_error_sending_packet("Connack", &client_id),
        };
        Ok(())
    }

    /// Send a suback packet to a client
    pub fn suback(&self, package_identifier: u16, client: &mut Client) {
        //return code hardcodeado
        let suback_packet = Suback::new(
            package_identifier,
            vec![SubackReturnCode::SuccessMaximumQoS0],
        );
        let suback_packet_vec = suback_packet.to_bytes(&self.key);
        let suback_packet_bytes = suback_packet_vec.as_slice();

        let mut stream = match client.stream.lock() {
            Ok(stream) => stream,
            Err(_) => {
                self.log_file
                    .log_error_getting_stream(&client.id(), "suback");
                return;
            }
        };

        match stream.write_all(suback_packet_bytes) {
            Ok(_) => self.log_file.log_info_sent_packet("Suback", &client.id()),
            Err(_) => self
                .log_file
                .log_error_sending_packet("Suback", &client.id()),
        };
    }

    /// Send a puback packet to a client
    pub fn puback(&self, package_identifier: Option<u16>, client: &mut Client) {
        let puback_packet = Puback::new(package_identifier);
        let puback_packet_vec = puback_packet.to_bytes(&self.key);
        let puback_packet_bytes = puback_packet_vec.as_slice();

        let mut stream = match client.stream.lock() {
            Ok(stream) => stream,
            Err(_) => {
                self.log_file
                    .log_error_getting_stream(&client.id(), "puback");
                return;
            }
        };

        match stream.write_all(puback_packet_bytes) {
            Ok(_) => self.log_file.log_info_sent_packet("Puback", &client.id()),
            Err(_) => self
                .log_file
                .log_error_sending_packet("Puback", &client.id()),
        };
    }

    /// Send an unsuback packet to a client
    pub fn unsuback(&self, package_identifier: u16, client: &mut Client) {
        let unsuback_packet = Unsuback::new(package_identifier);
        let unsuback_packet_vec = unsuback_packet.to_bytes(&self.key);
        let unsuback_packet_bytes = unsuback_packet_vec.as_slice();

        let mut stream = match client.stream.lock() {
            Ok(stream) => stream,
            Err(_) => {
                self.log_file
                    .log_error_getting_stream(&client.id(), "Unsuback");
                return;
            }
        };

        match stream.write_all(unsuback_packet_bytes) {
            Ok(_) => self.log_file.log_info_sent_packet("Unsuback", &client.id()),
            Err(_) => self
                .log_file
                .log_error_sending_packet("Unsuback", &client.id()),
        };
    }

    /// Send a ping response to a client
    pub fn respond_ping(&self, client_id: Vec<u8>) -> ServerResult<()> {
        let clients = self.clients.read()?;

        let client = match clients.get(&client_id) {
            Some(client) => client,
            None => {
                self.log_file.log_client_does_not_exist(&client_id);
                return Ok(());
            }
        };
        let pingresp_packet = Pingresp::new();
        let pingresp_packet_vec = pingresp_packet.to_bytes(&self.key);
        let pingresp_packet_bytes = pingresp_packet_vec.as_slice();

        let mut stream = match client.stream.lock() {
            Ok(stream) => stream,
            Err(_) => {
                self.log_file
                    .log_error_getting_stream(&client_id, "Ping response");
                return Ok(());
            }
        };

        match stream.write_all(pingresp_packet_bytes) {
            Ok(_) => {
                self.log_file
                    .log_info_sent_packet("Ping response", &client_id);
            }
            Err(_) => {
                self.log_file
                    .log_error_sending_packet("Ping response", &client_id);
            }
        };
        Ok(())
    }

    /// Handle a client disconnection
    pub fn handle_client_disconnected(&mut self, client_id: Vec<u8>) -> ServerResult<()> {
        let mut active_connections = self.active_connections.write()?;
        active_connections.remove(&client_id);
        Ok(())
    }

}<|MERGE_RESOLUTION|>--- conflicted
+++ resolved
@@ -35,7 +35,7 @@
 pub struct TaskHandler {
     client_actions_receiver_channel: mpsc::Receiver<Task>,
     clients: RwLock<HashMap<Vec<u8>, Client>>,
-    active_connections: RwLock<HashSet<Vec<u8>>>,
+    active_connections: HashSet<Vec<u8>>,
     retained_messages: HashMap<Vec<u8>, VecDeque<Publish>>,
 
     // monitor se subscribe a (drone-data/+) <- es un topic filter
@@ -61,7 +61,7 @@
         TaskHandler {
             client_actions_receiver_channel: receiver_channel,
             clients: RwLock::new(HashMap::new()),
-            active_connections: RwLock::new(HashSet::new()),
+            active_connections: HashSet::new(),
             retained_messages: HashMap::new(),
             log_file,
             client_manager,
@@ -148,11 +148,7 @@
     }
 
     /// Publish a message to all clients subscribed to the topic of the Publish packet
-<<<<<<< HEAD
-    pub fn publish(&mut self, publish_packet: &Publish, client_id: Vec<u8>) {
-=======
-    pub fn publish(&self, publish_packet: &Publish, client_id: Vec<u8>) -> ServerResult<()> {
->>>>>>> a347e449
+    pub fn publish(&mut self, publish_packet: &Publish, client_id: Vec<u8>) -> ServerResult<()> {
         let topic_name = publish_packet.topic();
 
         if topic_name.server_reserved() {
@@ -178,20 +174,15 @@
             .log_successful_publish(&client_id, publish_packet);
 
         for client_id in clients {
-<<<<<<< HEAD
             if let Some(client) = self.clients.read().unwrap().get(&client_id) {
-                if self.active_connections.read().unwrap().contains(&client_id) {
-                    client.send_message(publish_packet.clone(), &self.log_file);
+                if self.active_connections.contains(&client_id) {
+                    client.send_message(publish_packet.clone(), &self.log_file, &self.key);
                 } else {
                     self.retained_messages
                         .entry(client_id.clone())
                         .or_default()
                         .push_back(publish_packet.clone());
                 }
-=======
-            if let Some(client) = self.clients.read()?.get(&client_id) {
-                client.send_message(publish_packet.clone(), &self.log_file, &self.key);
->>>>>>> a347e449
             }
         }
 
@@ -203,7 +194,6 @@
                 self.puback(publish_packet.package_identifier(), client);
             }
         }
-<<<<<<< HEAD
 
         let clients_retained_messages = self.retained_messages.get(&client_id);
         let client = clients.get_mut(&client_id).unwrap();
@@ -212,9 +202,7 @@
             self.retained_messages.get_mut(&client_id).unwrap().clear();
         }
 
-=======
-        Ok(())
->>>>>>> a347e449
+        Ok(())
     }
 
     /// Handle a server reserved topic (e.g. $client-register)
@@ -261,16 +249,12 @@
 
     pub fn handle_retained_messages(&self, client: &mut Client, retained_messages: &VecDeque<Publish>) {
         for message in retained_messages {
-            client.send_message(message.clone(), &self.log_file);
+            client.send_message(message.clone(), &self.log_file, &self.key);
         }
     }
 
     /// Handle a new client connection
-<<<<<<< HEAD
-    pub fn handle_new_client_connection(&mut self, client: Client) {
-=======
-    pub fn handle_new_client_connection(&self, client: Client) -> ServerResult<()> {
->>>>>>> a347e449
+    pub fn handle_new_client_connection(&mut self, client: Client) -> ServerResult<()> {
         let connack_packet = Connack::new(true, ConnectReturnCode::ConnectionAccepted);
         let connack_packet_vec = connack_packet.to_bytes(&self.key);
         let connack_packet_bytes = connack_packet_vec.as_slice();
@@ -285,7 +269,7 @@
                 Some(client) => client,
                 None => {
                     self.log_file.error("Error retreiving the old client for reconnection. Connection will not be accepted.");
-                    return;
+                    return Ok(());
                 }
             };
             old_client.stream = client.stream;
@@ -310,15 +294,9 @@
             }
         };
 
-<<<<<<< HEAD
-        let mut active_connections = self.active_connections.write().unwrap();
-=======
-        let active_connections = self.active_connections.write()?;
->>>>>>> a347e449
-
         match stream.write_all(connack_packet_bytes) {
             Ok(_) => {
-                active_connections.insert(client_id.clone());
+                self.active_connections.insert(client_id.clone());
                 let message = format!(
                     "New client connected! ID: {:?}",
                     String::from_utf8_lossy(&client_id)
@@ -445,8 +423,7 @@
 
     /// Handle a client disconnection
     pub fn handle_client_disconnected(&mut self, client_id: Vec<u8>) -> ServerResult<()> {
-        let mut active_connections = self.active_connections.write()?;
-        active_connections.remove(&client_id);
+        self.active_connections.remove(&client_id);
         Ok(())
     }
 
