use crate::{
    camera::Camera,
<<<<<<< HEAD
    channels_tasks::{DroneRegistration, IncidentRegistration, MonitorAction, UIAction},
    drone::{Drone, DroneStatus},
=======
    channels_tasks::{DroneRegistration, IncidentRegistration, IncidentEdit, MonitorAction, UIAction},
    drone::Drone,
>>>>>>> 7719bb6a
};
use common::incident::{Incident, IncidentStatus};
use eframe::egui::{Color32, FontId, Stroke};

use eframe::egui;
use egui::{Context, Id, Pos2, Response, Ui};
use egui_extras::{Column, TableBuilder};
use std::sync::mpsc::{Receiver, Sender};
use walkers::{
    extras::{Place, Places, Style}, sources::OpenStreetMap, Map, MapMemory, Position, Projector, Tiles
};

const DEFAULT_LONGITUDE: f64 = -58.372170426210836;
const DEFAULT_LATITUDE: f64 = -34.60840997593428;

/// Represents the layout of the UI
#[derive(PartialEq)]
enum Layout {
    IncidentMap,
    IncidentList,
    NewIncident,
    EditIncident,
    DroneList,
    NewDrone,
    CameraList,
}

/// Represents the UI application
pub struct UIApplication {
    new_incident_registration: IncidentRegistration,
    new_drone_registration: DroneRegistration,
    new_incident_edit: IncidentEdit,

    //connection_status: bool,
    current_layout: Layout,
    tiles: Tiles,
    map_memory: MapMemory,

    sender: Sender<UIAction>,
    receiver: Receiver<MonitorAction>,

    drones: Vec<Drone>,
    incidents: Vec<Incident>,
    cameras: Vec<Camera>,
    right_click_menu: RightClickMenu,
}

#[derive(Clone)]
struct RightClickMenu {
    open: bool,
    position: Position,
    pos_2: Pos2,
    id: Id,
    x_coordenate: f64,
    y_coordenate: f64,
}

impl RightClickMenu {
    fn default() -> Self {
        Self {
            open: false,
            position: Position::from_lon_lat(0.0, 0.0),
            id: Id::new("right_click_menu"),
            x_coordenate: 0.0,
            y_coordenate: 0.0,
            pos_2: Pos2::new(0.0, 0.0),
        }
    }

    fn update(&mut self, click_location_pixels: Pos2, map_response: Response, map_memory: &MapMemory) -> &mut Self {
        let map_center_position = Position::from_lon_lat(DEFAULT_LONGITUDE, DEFAULT_LATITUDE);
    
       // Create a Projector instance
        let projector = Projector::new(map_response.interact_rect, map_memory, map_center_position);

        let mut click_vec2 = click_location_pixels.to_vec2() - map_response.rect.min.to_vec2();

        click_vec2.x = click_vec2.x - map_response.interact_rect.width() / 2.0;
        click_vec2.y = click_vec2.y - map_response.interact_rect.height() / 2.0;

        // Get the geographic coordinates from the click position
        let map_coordinates = projector.unproject(click_vec2);

        println!("Clicked at map coordinates: {:?}", map_coordinates);
        
        self.open = true;
        self.position = map_coordinates;
        self.x_coordenate = map_coordinates.lon();
        self.y_coordenate = map_coordinates.lat();
        self.pos_2 = click_location_pixels;

        self
    }
}

impl UIApplication {
    /// Creates a new UI application
    pub fn new(
        egui_ctx: Context,
        sender: Sender<UIAction>,
        receiver: Receiver<MonitorAction>,
    ) -> Self {
        // let drone1 = Drone {
        //     id: "1".to_string(),
        //     status: DroneStatus::Free,
        //     battery: 100,
        //     x_coordinate: DEFAULT_LONGITUDE - 0.0001,
        //     y_coordinate: DEFAULT_LATITUDE + 0.0001,
        //     incident: None,
        // };
        // let drone2 = Drone {
        //     id: "2".to_string(),
        //     status: DroneStatus::AttendingIncident,
        //     battery: 100,
        //     x_coordinate: DEFAULT_LONGITUDE - 0.0005,
        //     y_coordinate: DEFAULT_LATITUDE + 0.0006,
        //     incident: None,
        // };
        // let drone3 = Drone {
        //     id: "3".to_string(),
        //     status: DroneStatus::Travelling,
        //     battery: 100,
        //     x_coordinate: DEFAULT_LONGITUDE - 0.0010,
        //     y_coordinate: DEFAULT_LATITUDE + 0.0033,
        //     incident: None,
        // };
        // let drone4 = Drone {
        //     id: "4".to_string(),
        //     status: DroneStatus::Recharging,
        //     battery: 100,
        //     x_coordinate: DEFAULT_LONGITUDE - 0.0098,
        //     y_coordinate: DEFAULT_LATITUDE + 0.0039,
        //     incident: None,
        // };

        // let incident1 = Incident {
        //     uuid: "1".to_string(),
        //     name: "Incident 1".to_string(),
        //     description: "Description 1".to_string(),
        //     x_coordinate: DEFAULT_LONGITUDE - 0.0039,
        //     y_coordinate: DEFAULT_LATITUDE + 0.0098,
        //     status: IncidentStatus::Resolvable,
        // };

        // let incident2 = Incident {
        //     uuid: "2".to_string(),
        //     name: "Incident 2".to_string(),
        //     description: "Description 2".to_string(),
        //     x_coordinate: DEFAULT_LONGITUDE - 0.0001,
        //     y_coordinate: DEFAULT_LATITUDE + 0.0065,
        //     status: IncidentStatus::Resolvable,
        // };

        // let incident3 = Incident {
        //     uuid: "3".to_string(),
        //     name: "Incident 3".to_string(),
        //     description: "Description 3".to_string(),
        //     x_coordinate: DEFAULT_LONGITUDE - 0.00044,
        //     y_coordinate: DEFAULT_LATITUDE + 0.00031,
        //     status: IncidentStatus::Resolvable,
        // };

        // let camera1 = Camera {
        //     id: "1".to_string(),
        //     x_coordinate: DEFAULT_LONGITUDE - 0.00021,
        //     y_coordinate: DEFAULT_LATITUDE + 0.00081,
        //     state: "Active".to_string(),
        // };

        // let camera2 = Camera {
        //     id: "2".to_string(),
        //     x_coordinate: DEFAULT_LONGITUDE - 0.00012,
        //     y_coordinate: DEFAULT_LATITUDE + 0.000716,
        //     state: "Active".to_string(),
        // };

        

        Self {
            new_incident_registration: IncidentRegistration {
                name: String::new(),
                description: String::new(),
                x: String::new(),
                y: String::new(),
            },

            new_drone_registration: DroneRegistration {
                id: String::new(),
                username: String::new(),
                password: String::new(),
            },

            new_incident_edit: IncidentEdit {
                uuid: String::new(),
                name: String::new(),
                description: String::new(),
            },

            //connection_status: false,
            current_layout: Layout::IncidentMap,
            tiles: Tiles::new(OpenStreetMap, egui_ctx),
            map_memory: MapMemory::default(),

            sender,
            receiver,
            drones: vec![drone1, drone2, drone3, drone4],
            incidents: vec![incident1, incident2, incident3],
            cameras: vec![camera1, camera2],
            right_click_menu: RightClickMenu::default(),
        }
    }
}

/// Updates the drones in the UI
fn update_drones(drones: &mut Vec<Drone>, drone: Drone) {
    for d in drones.iter_mut() {
        if d.id == drone.id {
            *d = drone;
            return;
        }
    }

    drones.push(drone);
}

/// Updates the incidents in the UI
fn update_incidents(incidents: &mut Vec<Incident>, incident: Incident) {
    for i in incidents.iter_mut() {
        if i.uuid == incident.uuid {
            *i = incident;
            return;
        }
    }

    incidents.push(incident);
}

/// Updates the cameras in the UI
fn update_cameras(cameras: &mut Vec<Camera>, camera: Camera) {
    for c in cameras.iter_mut() {
        if c.id == camera.id {
            *c = camera;
            return;
        }
    }

    cameras.push(camera);
}

<<<<<<< HEAD
fn handle_right_clicks
(
    ui: &mut Ui, 
    response: Response, 
    right_click_menu: &mut RightClickMenu, 
    map_memory: &mut MapMemory, 
    new_incident_registration: &mut IncidentRegistration,
    sender: &Sender<UIAction>,
    layout: &mut Layout,
) {

    ui.ctx().input(|i| {
        if response.hovered() && i.pointer.secondary_clicked() {
            let click_location_pixels = i.pointer.hover_pos().unwrap_or_default();
            right_click_menu.update(click_location_pixels, response, map_memory);
            
        }
        else if response.hovered() && i.pointer.primary_clicked() {
            right_click_menu.open = false;
        }
    });

    if right_click_menu.open {
        egui::Area::new(right_click_menu.id)
            .fixed_pos(right_click_menu.pos_2)
            .show(ui.ctx(), |ui| {
                ui.vertical(|ui| {
                    if ui.button("Register New Incident").clicked() {

                        new_incident_registration.name = String::new();
                        new_incident_registration.description = String::new();
                        new_incident_registration.x = right_click_menu.x_coordenate.to_string();
                        new_incident_registration.y = right_click_menu.y_coordenate.to_string();
                        println!("New incident at coordenates: ({}, {})", right_click_menu.x_coordenate, right_click_menu.y_coordenate);
                        display_new_incident(ui, new_incident_registration, sender);
                        *layout = Layout::NewIncident;

                        right_click_menu.open = false; // Close menu
                    }
                    // if ui.button("Register New Drone").clicked() {
                    //     // Handle Option 2 click
                    //     println!("New drone at at coordenates: ({}, {})", right_click_menu.x_coordenate, right_click_menu.y_coordenate);
                    //     right_click_menu.open = false; // Close menu
                    // }
                    if ui.button("Cancel").clicked() {
                        // Handle Option 2 click
                        println!("Menu closed");
                        right_click_menu.open = false; // Close menu
                    }
                });
        });
    }
}

=======
/// Displays the incident map
>>>>>>> 7719bb6a
fn display_incident_map(
    ui: &mut egui::Ui,
    incidents: &Vec<Incident>,
    drones: &Vec<Drone>,
    cameras: &Vec<Camera>,
    tiles: &mut Tiles,
    map_memory: &mut MapMemory,
    right_click_menu: &mut RightClickMenu,
    new_incident_registration: &mut IncidentRegistration,
    layout: &mut Layout,
    sender: &Sender<UIAction>
) {

    let position = Position::from_lon_lat(DEFAULT_LONGITUDE, DEFAULT_LATITUDE);

    let map = Map::new(Some(tiles), map_memory, position);
    
    let places_plugin = update_places(incidents, drones, cameras);
    let map_with_plugin = map.with_plugin(places_plugin);

    let response = ui.add(map_with_plugin);

    handle_right_clicks(ui, response, right_click_menu, map_memory, new_incident_registration, sender, layout);
}

/// Displays the form to create a new incident
fn display_new_incident(
    ui: &mut egui::Ui,
    new_incident: &mut IncidentRegistration,
    sender: &Sender<UIAction>,
) {
    ui.horizontal(|ui| {
        ui.label("Name:");
        ui.add_space(38.0);
        ui.text_edit_singleline(&mut new_incident.name);
    });
    ui.add_space(5.0);
    ui.horizontal(|ui| {
        ui.label("Description:");
        ui.add_space(8.0);
        ui.text_edit_multiline(&mut new_incident.description);
    });
    ui.add_space(5.0);
    ui.horizontal(|ui| {
        ui.label("Coordenates:");
        ui.text_edit_singleline(&mut new_incident.x);
        ui.text_edit_singleline(&mut new_incident.y);
    });

    ui.add_space(20.0);
    ui.vertical_centered(|ui| {
        if ui.button("Send").clicked() {
            sender
                .send(UIAction::RegistrateIncident(new_incident.clone()))
                .unwrap();
        }
    });
}

/// Displays the form to edit a incident
fn display_edit_incident(
    ui: &mut egui::Ui,
    edit_incident: &mut IncidentEdit,
    sender: &Sender<UIAction>,
) {
    ui.horizontal(|ui| {
        ui.label("UUID:");
        ui.add_space(38.0);
        ui.text_edit_singleline(&mut edit_incident.uuid);
    });
    ui.add_space(5.0);
    ui.horizontal(|ui| {
        ui.label("New name:");
        ui.add_space(38.0);
        ui.text_edit_singleline(&mut edit_incident.name);
    });
    ui.add_space(5.0);
    ui.horizontal(|ui| {
        ui.label("New description:");
        ui.add_space(8.0);
        ui.text_edit_multiline(&mut edit_incident.description);
    });
    ui.add_space(5.0);

    ui.add_space(20.0);
    ui.vertical_centered(|ui| {
        if ui.button("Edit").clicked() {
            sender
                .send(UIAction::EditIncident(edit_incident.clone()))
                .unwrap();
        }
    });
}

/// Displays the incident list
fn display_incident_list(ui: &mut egui::Ui, incidents: &[Incident], sender: &Sender<UIAction>, new_incident_edit: &mut IncidentEdit, current_layout: &mut Layout) {
    TableBuilder::new(ui)
        .striped(true)
        .cell_layout(egui::Layout::left_to_right(egui::Align::Center))
        .columns(Column::remainder(), 6)
        .header(10.0, |mut header| {
            header.col(|ui| {
                ui.heading("UUID");
            });
            header.col(|ui| {
                ui.heading("Name");
            });
            header.col(|ui| {
                ui.heading("Description");
            });
            header.col(|ui| {
                ui.heading("Coordinates");
            });
            header.col(|ui| {
                ui.heading("State");
            });
            header.col(|ui| {
                ui.heading("Actions");
            });
        })
        .body(|mut body| {
            for incident in incidents.iter() {
                body.row(50.0, |mut row| {
                    row.col(|ui| {
                        ui.label(incident.uuid.clone());
                    });
                    row.col(|ui| {
                        ui.label(incident.name.clone());
                    });
                    row.col(|ui| {
                        ui.label(incident.description.clone());
                    });
                    row.col(|ui| {
                        ui.label(format!(
                            "({}, {})",
                            incident.x_coordinate, incident.y_coordinate
                        ));
                    });
                    row.col(|ui| {
                        ui.label(incident.status.clone().to_string());
                    });
                    row.col(|ui| {
                        // if incident status == Solvable -> show resolve button
                        // // otherwise show it disabled
                        // if ui.button("Resolve").clicked() {
                        //     sender
                        //         .send(UIAction::ResolveIncident(incident.clone()))
                        //         .unwrap();
                        // }

                        if incident.status == IncidentStatus::Resolvable {
                            if ui.button("Resolve").clicked() {
                                sender
                                    .send(UIAction::ResolveIncident(incident.clone()))
                                    .unwrap();
                            }
                        } else if ui.button("Edit").clicked() {
                            new_incident_edit.uuid.clone_from(&incident.uuid);
                            new_incident_edit.name.clone_from(&incident.name);
                            new_incident_edit.description.clone_from(&incident.description);
                            *current_layout = Layout::EditIncident;
                        }
                    });
                });
            }
        });
}

/// Displays the form to register a new drone
fn display_new_drone(
    ui: &mut egui::Ui,
    drone_registration: &mut DroneRegistration,
    sender: &Sender<UIAction>,
) {
    egui::Frame::group(ui.style()).show(ui, |ui| {
        ui.label("New Drone Registration:");

        ui.add_space(10.0);
        ui.horizontal(|ui| {
            ui.label("Drone ID:");
            ui.add_space(22.0);
            ui.add(egui::TextEdit::singleline(&mut drone_registration.id).desired_width(340.0));
        });

        ui.add_space(10.0);
        ui.horizontal(|ui| {
            ui.label("Username:");
            ui.add_space(17.0);
            ui.add(
                egui::TextEdit::singleline(&mut drone_registration.username).desired_width(340.0),
            );
        });

        ui.add_space(10.0);
        ui.horizontal(|ui| {
            ui.label("Password:");
            ui.add_space(20.0);
            ui.add(
                egui::TextEdit::singleline(&mut drone_registration.password).desired_width(340.0),
            );
        });

        ui.add_space(10.0);
        ui.horizontal(|ui| {
            ui.add_space(263.0);
            if ui.button("Register").clicked() {
                sender
                    .send(UIAction::RegistrateDrone(drone_registration.clone()))
                    .unwrap();
            }
        });
    });

    ui.add_space(20.0);
}

/// Displays the drone list
fn display_drone_list(ui: &mut egui::Ui, drones: &[Drone]) {
    egui::Frame::group(ui.style()).show(ui, |ui| {
        ui.label("Active Drones:");
        ui.add_space(10.0);
        TableBuilder::new(ui)
            .striped(true)
            .cell_layout(egui::Layout::left_to_right(egui::Align::Center))
            .columns(Column::remainder(), 4)
            .header(10.0, |mut header| {
                header.col(|ui| {
                    ui.heading("ID");
                });
                header.col(|ui| {
                    ui.heading("Position");
                });
                header.col(|ui| {
                    ui.heading("State");
                });
                header.col(|ui| {
                    ui.heading("Battery");
                });
            })
            .body(|mut body| {
                for drone in drones.iter() {
                    body.row(50.0, |mut row| {
                        row.col(|ui| {
                            ui.label(drone.id.clone());
                        });
                        row.col(|ui| {
                            let position =
                                format!("({}, {})", drone.x_coordinate, drone.y_coordinate);
                            ui.label(position);
                        });
                        row.col(|ui| {
                            ui.label(drone.status.to_str());
                        });
                        row.col(|ui| {
                            ui.label(format!("{}%", drone.battery));
                        });
                    });
                }
            });
    });
}

/// Displays the camera list
fn display_camera_list(ui: &mut egui::Ui, cameras: &[Camera]) {
    egui::Frame::group(ui.style()).show(ui, |ui| {
        ui.label("Camera List");
        ui.add_space(10.0);
        TableBuilder::new(ui)
            .striped(true)
            .cell_layout(egui::Layout::left_to_right(egui::Align::Center))
            .columns(Column::remainder(), 3)
            .header(10.0, |mut header| {
                header.col(|ui| {
                    ui.heading("ID");
                });
                header.col(|ui| {
                    ui.heading("Position");
                });
                header.col(|ui| {
                    ui.heading("State");
                });
            })
            .body(|mut body| {
                for camera in cameras.iter() {
                    body.row(50.0, |mut row| {
                        row.col(|ui| {
                            ui.label(camera.id.clone());
                        });
                        row.col(|ui| {
                            let position =
                                format!("({}, {})", camera.x_coordinate, camera.y_coordinate);
                            ui.label(position);
                        });
                        row.col(|ui| {
                            ui.label(camera.state.clone());
                        });
                    });
                }
            });
    });
}

/// Displays the header of the UI
fn display_header(
    ui: &mut egui::Ui,
    current_layout: &mut Layout,
    // sender: &Sender<UIAction>,
    // conection_status: bool,
) {
    ui.horizontal(|ui| {
        ui.image(egui::include_image!("images/logo.png"));
        ui.heading(egui::RichText::new("Monitor").size(30.0));
    });
    ui.add_space(15.0);
    ui.horizontal(|ui| {
        // if ui.button("Connect").clicked() {
        //     sender.send(UIAction::Connect).unwrap();
        // }
        // ui.add_space(500.0);

        // if conection_status {
        ui.label(egui::RichText::new("Connected").color(egui::Color32::GREEN));
        // } else {
        //     ui.label(egui::RichText::new("Disconnected").color(egui::Color32::RED));
        // }
    });

    ui.add_space(20.0);

    ui.horizontal(|ui| {
        ui.selectable_value(current_layout, Layout::IncidentMap, "Map");
        ui.selectable_value(current_layout, Layout::IncidentList, "Incident List");
        ui.selectable_value(current_layout, Layout::NewIncident, "Create incident");
        ui.selectable_value(current_layout, Layout::EditIncident, "Edit incident");
        ui.selectable_value(current_layout, Layout::DroneList, "Drone List");
        ui.selectable_value(current_layout, Layout::NewDrone, "Register Drone");
        ui.selectable_value(current_layout, Layout::CameraList, "Camera List");
    });

    ui.add_space(20.0);
}

impl eframe::App for UIApplication {
    fn update(&mut self, ctx: &egui::Context, _frame: &mut eframe::Frame) {
        loop {
            match self.receiver.try_recv() {
                // Ok(MonitorAction::Disconnect) => {
                //     self.conection_status = false;
                // }
                // Ok(MonitorAction::Connect) => {
                //     self.conection_status = true;
                // }
                Ok(MonitorAction::Drone(drone)) => {
                    update_drones(&mut self.drones, drone);
                }
                Ok(MonitorAction::Incident(incident)) => {
                    update_incidents(&mut self.incidents, incident);
                }
                Ok(MonitorAction::Camera(camera)) => {
                    update_cameras(&mut self.cameras, camera);
                }
                Err(_) => break,
            }
        }

        egui::CentralPanel::default().show(ctx, |ui| {
            display_header(
                ui,
                &mut self.current_layout,
                // &self.sender,
                // self.connection_status,
            );

            match self.current_layout {
                Layout::IncidentMap => display_incident_map(
                    ui,
                    &self.incidents,
                    &self.drones,
                    &self.cameras,
                    &mut self.tiles,
                    &mut self.map_memory,
                    &mut self.right_click_menu,
                    &mut self.new_incident_registration,
                    &mut self.current_layout,
                    &self.sender,
                ),
                Layout::NewIncident => {
                    display_new_incident(ui, &mut self.new_incident_registration, &self.sender)
                }
                Layout::EditIncident => {
                    display_edit_incident(ui, &mut self.new_incident_edit, &self.sender)
                }
                Layout::IncidentList => display_incident_list(ui, &self.incidents, &self.sender, &mut self.new_incident_edit, &mut self.current_layout),
                Layout::DroneList => display_drone_list(ui, &self.drones),
                Layout::NewDrone => {
                    display_new_drone(ui, &mut self.new_drone_registration, &self.sender)
                }
                Layout::CameraList => display_camera_list(ui, &self.cameras),
            }
        });
    }
}

/// Updates the places in the map
fn update_places(incidents: &Vec<Incident>, drones: &Vec<Drone>, cameras: &Vec<Camera>) -> Places {
    let mut places = vec![];

    for incident in incidents {
        let place = Place {
            position: Position::from_lon_lat(incident.x_coordinate, incident.y_coordinate),
            label: incident.name.clone(),
            symbol: '⚠', // 💥⌖
            style: Style {
                label_font: FontId::proportional(20.0),
                label_color: Color32::BLACK,
                label_background: Color32::TRANSPARENT, // Red background
                symbol_font: FontId::monospace(25.0),
                symbol_color: Color32::RED, // White symbol
                symbol_background: Color32::TRANSPARENT, // Red background
                symbol_stroke: Stroke::new(2.0, Color32::TRANSPARENT), // Black border
            },
        };
        places.push(place);
    }

    for drone in drones {
        let color = match drone.status {
            DroneStatus::Free => Color32::BLACK,    // MARINE GREEN                       
            DroneStatus::AttendingIncident => Color32::BLACK, // CORAL RED            
            DroneStatus::Travelling => Color32::BLACK,         // SHARK GREY          
            DroneStatus::Recharging => Color32::BLACK,          // Coral orange     
        };
        let place = Place {
            position: Position::from_lon_lat(drone.x_coordinate, drone.y_coordinate),
            label: drone.id.clone(),
            symbol: '🚁', // ❇ 🛰  ✈  🚨🌀  👁 🕵
            style: Style {
                label_font: FontId::proportional(14.0),
                label_color: Color32::BLACK,
                label_background: Color32::TRANSPARENT, // Blue background
                symbol_font: FontId::monospace(25.0),
                symbol_color: color, // White symbol
                symbol_background: Color32::TRANSPARENT, // Orange background
                symbol_stroke: Stroke::new(2.0, Color32::TRANSPARENT), // Black border
            },
        };
        places.push(place);
    }

    for camera in cameras {
        let place = Place {
            position: Position::from_lon_lat(camera.x_coordinate, camera.y_coordinate),
            label: camera.id.clone(),
            symbol: '📷', // 📷 📸 📹🎥
            style: Style {
                label_font: FontId::proportional(14.0),
                label_color: Color32::BLACK,
                label_background: Color32::TRANSPARENT, // Orange background
                symbol_font: FontId::monospace(25.0),
                symbol_color: Color32::BLACK, // Electric blue
                symbol_background: Color32::TRANSPARENT, // Orange background
                symbol_stroke: Stroke::new(2.0, Color32::TRANSPARENT), // Black border
            },
        };
        places.push(place);
    }

    Places::new(places)
}
<|MERGE_RESOLUTION|>--- conflicted
+++ resolved
@@ -1,12 +1,7 @@
 use crate::{
     camera::Camera,
-<<<<<<< HEAD
-    channels_tasks::{DroneRegistration, IncidentRegistration, MonitorAction, UIAction},
+    channels_tasks::{DroneRegistration, IncidentRegistration, IncidentEdit, MonitorAction, UIAction},
     drone::{Drone, DroneStatus},
-=======
-    channels_tasks::{DroneRegistration, IncidentRegistration, IncidentEdit, MonitorAction, UIAction},
-    drone::Drone,
->>>>>>> 7719bb6a
 };
 use common::incident::{Incident, IncidentStatus};
 use eframe::egui::{Color32, FontId, Stroke};
@@ -212,9 +207,9 @@
 
             sender,
             receiver,
-            drones: vec![drone1, drone2, drone3, drone4],
-            incidents: vec![incident1, incident2, incident3],
-            cameras: vec![camera1, camera2],
+            drones: vec![],
+            incidents: vec![],
+            cameras: vec![],
             right_click_menu: RightClickMenu::default(),
         }
     }
@@ -256,7 +251,7 @@
     cameras.push(camera);
 }
 
-<<<<<<< HEAD
+/// Handles the right clicks in the map to open the incident registration menu with coordenates selected
 fn handle_right_clicks
 (
     ui: &mut Ui, 
@@ -311,9 +306,7 @@
     }
 }
 
-=======
 /// Displays the incident map
->>>>>>> 7719bb6a
 fn display_incident_map(
     ui: &mut egui::Ui,
     incidents: &Vec<Incident>,
