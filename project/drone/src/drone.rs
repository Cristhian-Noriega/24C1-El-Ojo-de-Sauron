<<<<<<< HEAD
use crate::drone_status::DroneStatus;

use common::incident::Incident;

const ACTIVE_RANGE: f64 = 20.0;
const MINIMUM_BATTERY_LEVEL: usize = 20;
const MAXIMUM_BATTERY_LEVEL: usize = 100;
const VELOCITY: f64 = 0.001;
=======
#![allow(clippy::too_many_arguments)]

use crate::{drone_status::DroneStatus, incident::Incident};

const MINIMUM_BATTERY_LEVEL: usize = 95;
const MAXIMUM_BATTERY_LEVEL: usize = 100;
>>>>>>> 7b2509a4
const BATTERY_UNIT: usize = 1;

#[derive(Debug, Clone)]
pub struct Drone {
    id: String,
    x_coordinate: f64,
    y_coordinate: f64,
    status: DroneStatus,
    battery: usize,
    x_central: f64,
    y_central: f64,
    x_anchor: f64,
    y_anchor: f64,
    current_incident: Option<(Incident, usize)>,
    velocity: f64,
    active_range: f64,
}

impl Drone {
<<<<<<< HEAD
    pub fn new(drone_id: String) -> Self {
        Drone {
            id: drone_id,
            x_coordinate: -58.3717,
            y_coordinate: -34.6017,
            status: DroneStatus::Free,
            battery: MAXIMUM_BATTERY_LEVEL,
            x_central: -58.3816,
            y_central: -34.6037,
            x_anchor: -58.3717,
            y_anchor: -34.6017,
=======
    pub fn new(
        id: u8,
        x_coordinate: f64,
        y_coordinate: f64,
        x_central: f64,
        y_central: f64,
        x_anchor: f64,
        y_anchor: f64,
        velocity: f64,
        active_range: f64,
    ) -> Self {
        Drone {
            id,
            x_coordinate,
            y_coordinate,
            status: DroneStatus::Free,
            battery: MAXIMUM_BATTERY_LEVEL,
            x_central,
            y_central,
            x_anchor,
            y_anchor,
>>>>>>> 7b2509a4
            current_incident: None,
            velocity,
            active_range,
        }
    }

    pub fn data(&self) -> String {
        format!(
            "{};{};{};{}",
            self.x_coordinate, self.y_coordinate, self.status, self.battery
        )
    }

    pub fn id(&self) -> String {
        self.id.clone()
    }

    pub fn is_below_minimun(&self) -> bool {
        self.battery < MINIMUM_BATTERY_LEVEL
    }

    pub fn set_status(&mut self, status: DroneStatus) {
        self.status = status;
    }

    pub fn distance_to(&self, x: f64, y: f64) -> f64 {
        euclidean_distance(self.x_coordinate, self.y_coordinate, x, y)
    }

    pub fn x_central_coordinate(&self) -> f64 {
        self.x_central
    }

    pub fn y_central_coordinate(&self) -> f64 {
        self.y_central
    }

    pub fn x_anchor_coordinate(&self) -> f64 {
        self.x_anchor
    }

    pub fn y_anchor_coordinate(&self) -> f64 {
        self.y_anchor
    }

    pub fn travel_to(&mut self, x: f64, y: f64) {
        let distance = euclidean_distance(self.x_coordinate, self.y_coordinate, x, y);

        if distance > self.velocity {
            let angle = (y - self.y_coordinate).atan2(x - self.x_coordinate);

            self.x_coordinate += self.velocity * angle.cos();
            self.y_coordinate += self.velocity * angle.sin();
        } else {
            self.x_coordinate = x;
            self.y_coordinate = y;
        }

        self.discharge_battery();
    }

    pub fn discharge_battery(&mut self) {
        if self.battery > 0 {
            println!("Discharging battery: {}", self.battery);
            self.battery -= BATTERY_UNIT;
        }
    }

    pub fn recharge_battery(&mut self) {
        if self.battery < MAXIMUM_BATTERY_LEVEL {
            self.battery += BATTERY_UNIT;
        }
    }

    pub fn is_fully_charged(&self) -> bool {
        self.battery == MAXIMUM_BATTERY_LEVEL
    }

    pub fn is_within_range(&self, x: f64, y: f64) -> bool {
        let distance = euclidean_distance(self.x_anchor, self.y_anchor, x, y);

        distance < self.active_range
    }

    pub fn battery(&self) -> usize {
        self.battery
    }

    pub fn status(&self) -> DroneStatus {
        self.status.clone()
    }

    pub fn set_incident(&mut self, incident: Option<Incident>) {
        match incident {
            Some(incident) => {
                self.current_incident = Some((incident, 0));
            }
            None => {
                self.current_incident = None;
            }
        }
    }

    pub fn increment_attending_counter(&mut self) {
        match &mut self.current_incident {
            Some((_, counter)) => {
                *counter += 1;
            }
            None => {}
        }
    }

    pub fn attending_counter(&self) -> usize {
        match &self.current_incident {
            Some((_, counter)) => *counter,
            None => 0,
        }
    }

    pub fn incident(&self) -> Option<Incident> {
        self.current_incident
            .as_ref()
            .map(|(incident, _)| incident.clone())
    }
}

fn euclidean_distance(x1: f64, y1: f64, x2: f64, y2: f64) -> f64 {
    ((x1 - x2).powi(2) + (y1 - y2).powi(2)).sqrt()
}<|MERGE_RESOLUTION|>--- conflicted
+++ resolved
@@ -1,4 +1,5 @@
-<<<<<<< HEAD
+#![allow(clippy::too_many_arguments)]
+
 use crate::drone_status::DroneStatus;
 
 use common::incident::Incident;
@@ -7,19 +8,15 @@
 const MINIMUM_BATTERY_LEVEL: usize = 20;
 const MAXIMUM_BATTERY_LEVEL: usize = 100;
 const VELOCITY: f64 = 0.001;
-=======
-#![allow(clippy::too_many_arguments)]
 
-use crate::{drone_status::DroneStatus, incident::Incident};
 
-const MINIMUM_BATTERY_LEVEL: usize = 95;
-const MAXIMUM_BATTERY_LEVEL: usize = 100;
->>>>>>> 7b2509a4
+
+
 const BATTERY_UNIT: usize = 1;
 
 #[derive(Debug, Clone)]
 pub struct Drone {
-    id: String,
+    id: u8,
     x_coordinate: f64,
     y_coordinate: f64,
     status: DroneStatus,
@@ -34,19 +31,7 @@
 }
 
 impl Drone {
-<<<<<<< HEAD
-    pub fn new(drone_id: String) -> Self {
-        Drone {
-            id: drone_id,
-            x_coordinate: -58.3717,
-            y_coordinate: -34.6017,
-            status: DroneStatus::Free,
-            battery: MAXIMUM_BATTERY_LEVEL,
-            x_central: -58.3816,
-            y_central: -34.6037,
-            x_anchor: -58.3717,
-            y_anchor: -34.6017,
-=======
+
     pub fn new(
         id: u8,
         x_coordinate: f64,
@@ -68,7 +53,7 @@
             y_central,
             x_anchor,
             y_anchor,
->>>>>>> 7b2509a4
+
             current_incident: None,
             velocity,
             active_range,
@@ -82,7 +67,7 @@
         )
     }
 
-    pub fn id(&self) -> String {
+    pub fn id(&self) -> u8 {
         self.id.clone()
     }
 
