use std::io::Read;

<<<<<<< HEAD
use crate::{errors::error::Error, Connack, Connect, FixedHeader, Publish, Disconnect, Puback, Pingreq};
=======
use crate::{errors::error::Error, Connack, Connect, FixedHeader, Publish, Pingresp};
>>>>>>> 8b11c95c

pub const CONNECT_PACKET_TYPE: u8 = 0x01;
pub const CONNACK_PACKET_TYPE: u8 = 0x02;
pub const PUBLISH_PACKET_TYPE: u8 = 0x03;
<<<<<<< HEAD
pub const PUBACK_PACKET_TYPE: u8 = 0x04;
pub const PINGREQ_PACKET_TYPE: u8 = 0x12;
pub const DISCONNECT_PACKET_TYPE: u8 = 0x14;
=======
pub const PINGRESP_PACKET_TYPE: u8 = 0x13;
>>>>>>> 8b11c95c

#[derive(Debug)]
pub enum Packet {
    Connect(Connect),
    Connack(Connack),
    Publish(Publish),
<<<<<<< HEAD
    Puback(Puback),
    Disconnect(Disconnect),
    Pingreq(Pingreq),
=======
    Pingresp(Pingresp),
>>>>>>> 8b11c95c
}

impl Packet {
    pub fn from_bytes(stream: &mut dyn Read) -> Result<Self, Error> {
        let fixed_header = FixedHeader::from_bytes(stream)?;

        let packet_type = fixed_header.first_byte() >> 4;

        match packet_type {
            CONNECT_PACKET_TYPE => {
                let connect_packet = Connect::from_bytes(fixed_header, stream)?;

                Ok(Packet::Connect(connect_packet))
            }
            CONNACK_PACKET_TYPE => {
                let connack_packet = Connack::from_bytes(fixed_header, stream)?;

                Ok(Packet::Connack(connack_packet))
            }
            PUBLISH_PACKET_TYPE => {
                let publish_packet = Publish::from_bytes(fixed_header, stream)?;

                Ok(Packet::Publish(publish_packet))
            }
<<<<<<< HEAD
            PUBACK_PACKET_TYPE => {
                let puback_packet = Publish::from_bytes(fixed_header, stream)?;

                Ok(Packet::Publish(puback_packet))
            }
            DISCONNECT_PACKET_TYPE => {
                let disconnect_packet = Disconnect::from_bytes(fixed_header)?;

                Ok(Packet::Disconnect(disconnect_packet))
            }
            PINGREQ_PACKET_TYPE => {
                let pingreq_packet = Pingreq::from_bytes(fixed_header)?;
=======
            PINGRESP_PACKET_TYPE => {
                let pingresp_packet = Pingresp::from_bytes(fixed_header)?;
>>>>>>> 8b11c95c

                Ok(Packet::Pingresp(pingresp_packet))
            }
            _ => Err(crate::errors::error::Error::new(format!(
                "Invalid packet type: {}",
                packet_type
            ))),
        }
    }

    pub fn to_bytes(&self) -> Vec<u8> {
        let mut packet_bytes = vec![];

        match self {
            Packet::Connect(connect_packet) => {
                packet_bytes.push(CONNECT_PACKET_TYPE);
                packet_bytes.extend(connect_packet.to_bytes());
            }
            Packet::Connack(connack_packet) => {
                packet_bytes.push(CONNACK_PACKET_TYPE);
                packet_bytes.extend(connack_packet.to_bytes());
            }
            Packet::Publish(publish_packet) => {
                packet_bytes.push(PUBLISH_PACKET_TYPE);
                packet_bytes.extend(publish_packet.to_bytes());
            }
<<<<<<< HEAD
            Packet::Puback(puback_packet) => {
                packet_bytes.push(PUBACK_PACKET_TYPE);
                packet_bytes.extend(puback_packet.to_bytes());
            }
            Packet::Disconnect(disconnect_packet) => {
                packet_bytes.push(DISCONNECT_PACKET_TYPE);
                packet_bytes.extend(disconnect_packet.to_bytes());
            }
            Packet::Pingreq(pingreq_packet) => {
                packet_bytes.push(PINGREQ_PACKET_TYPE);
=======
            Packet::Pingresp(pingreq_packet) => {
                packet_bytes.push(PINGRESP_PACKET_TYPE);
>>>>>>> 8b11c95c
                packet_bytes.extend(pingreq_packet.to_bytes());
            }
        }
        packet_bytes
    }
}<|MERGE_RESOLUTION|>--- conflicted
+++ resolved
@@ -1,34 +1,25 @@
 use std::io::Read;
 
-<<<<<<< HEAD
-use crate::{errors::error::Error, Connack, Connect, FixedHeader, Publish, Disconnect, Puback, Pingreq};
-=======
-use crate::{errors::error::Error, Connack, Connect, FixedHeader, Publish, Pingresp};
->>>>>>> 8b11c95c
+use crate::{errors::error::Error, Connack, Connect, FixedHeader, Publish, Disconnect, Puback, Pingreq, Pingresp};
+
 
 pub const CONNECT_PACKET_TYPE: u8 = 0x01;
 pub const CONNACK_PACKET_TYPE: u8 = 0x02;
 pub const PUBLISH_PACKET_TYPE: u8 = 0x03;
-<<<<<<< HEAD
 pub const PUBACK_PACKET_TYPE: u8 = 0x04;
 pub const PINGREQ_PACKET_TYPE: u8 = 0x12;
+pub const PINGRESP_PACKET_TYPE: u8 = 0x13;
 pub const DISCONNECT_PACKET_TYPE: u8 = 0x14;
-=======
-pub const PINGRESP_PACKET_TYPE: u8 = 0x13;
->>>>>>> 8b11c95c
 
 #[derive(Debug)]
 pub enum Packet {
     Connect(Connect),
     Connack(Connack),
     Publish(Publish),
-<<<<<<< HEAD
     Puback(Puback),
     Disconnect(Disconnect),
     Pingreq(Pingreq),
-=======
     Pingresp(Pingresp),
->>>>>>> 8b11c95c
 }
 
 impl Packet {
@@ -53,7 +44,6 @@
 
                 Ok(Packet::Publish(publish_packet))
             }
-<<<<<<< HEAD
             PUBACK_PACKET_TYPE => {
                 let puback_packet = Publish::from_bytes(fixed_header, stream)?;
 
@@ -66,11 +56,10 @@
             }
             PINGREQ_PACKET_TYPE => {
                 let pingreq_packet = Pingreq::from_bytes(fixed_header)?;
-=======
+                Ok(Packet::Pingreq(pingreq_packet))
+            }
             PINGRESP_PACKET_TYPE => {
                 let pingresp_packet = Pingresp::from_bytes(fixed_header)?;
->>>>>>> 8b11c95c
-
                 Ok(Packet::Pingresp(pingresp_packet))
             }
             _ => Err(crate::errors::error::Error::new(format!(
@@ -96,7 +85,6 @@
                 packet_bytes.push(PUBLISH_PACKET_TYPE);
                 packet_bytes.extend(publish_packet.to_bytes());
             }
-<<<<<<< HEAD
             Packet::Puback(puback_packet) => {
                 packet_bytes.push(PUBACK_PACKET_TYPE);
                 packet_bytes.extend(puback_packet.to_bytes());
@@ -107,11 +95,11 @@
             }
             Packet::Pingreq(pingreq_packet) => {
                 packet_bytes.push(PINGREQ_PACKET_TYPE);
-=======
-            Packet::Pingresp(pingreq_packet) => {
+                packet_bytes.extend(pingreq_packet.to_bytes());
+            }
+            Packet::Pingresp(pingresp_packet) => {
                 packet_bytes.push(PINGRESP_PACKET_TYPE);
->>>>>>> 8b11c95c
-                packet_bytes.extend(pingreq_packet.to_bytes());
+                packet_bytes.extend(pingresp_packet.to_bytes());
             }
         }
         packet_bytes
