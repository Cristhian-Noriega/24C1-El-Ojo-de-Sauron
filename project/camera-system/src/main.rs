use std::env::args;

mod camera;
mod camera_status;
mod camera_system;
mod client;
mod incident;

const CLIENT_ARGS: usize = 3;

fn main() {
    let argv = args().collect::<Vec<String>>();
    if argv.len() != CLIENT_ARGS {
        println!("Cantidad de argumentos inválidos");
        let app_name = &argv[0];
        println!("{:?} <host> <puerto>", app_name);

        return;
    }
<<<<<<< HEAD
}

//the client receives a connack packet from the server
fn client_run(address: &str, actions_input: &mut dyn Read) -> std::io::Result<()> {
    let reader = BufReader::new(actions_input);

    let mut to_server_stream = connect_to_server(address)?;

    let mut to_server_stream_clone = to_server_stream.try_clone()?;
    thread::spawn(move || {
        loop {
            let mut buffer = [0; 1024];
            let _ = to_server_stream_clone.read(&mut buffer);
            let packet = Packet::from_bytes(&mut buffer.as_slice()).unwrap();

            match packet {
                Packet::Connack(connack) => {
                    println!(
                        "Received Connack packet with return code: {:?} and sessionPresent: {:?}\n",
                        connack.connect_return_code(),
                        connack.session_present()
                    );
                }
                Packet::Publish(publish) => {
                    //println!("Received Publish packet {:?}", publish);

                    let message = publish.message();
                    let message_str = String::from_utf8_lossy(message).to_string();

                    println!("Received Publish packet!");
                    println!("Message: {:?}", message_str);
                }
                Packet::Puback(_puback) => {
                    println!("Received Puback packet\n");
                }
                Packet::Pingresp(_pingresp) => {
                    println!("Received ping Response!\n");
                }
                Packet::Suback(_suback) => {
                    println!("Received Suback packet\n");
                }
                Packet::Unsuback(_unsuback) => {
                    println!("Received Unsuback packet\n");
                }
                _ => println!("Received unsupported packet type\n"),
            }
        }
    });

    for line in reader.lines().map_while(Result::ok) {
        let command = line.trim();
        if command == "subscribe" {
            println!("Enter the topic to subscribe to:");
            let mut topic = String::new();
            std::io::stdin().read_line(&mut topic)?;

            topic = topic.trim_end_matches('\n').to_string();
            topic = topic.trim_end_matches('\r').to_string();

            let mut levels = vec![];
            for level in topic.split(' ') {
                if let Ok(topic_level) = TopicLevel::from_bytes(level.as_bytes().to_vec()) {
                    levels.push(topic_level);
                }
            }

            let topic_filter = TopicFilter::new(levels, false);
            let packet_id = 1;
            let qos = QoS::AtLeast;

            let topics_filters = vec![(topic_filter, qos)];

            let subscribe_packet = Subscribe::new(packet_id, topics_filters);

            // Send Subscribe packet
            println!("Packet ID: {:?}", subscribe_packet.packet_identifier());
            //println!("Topics: {:?}", subscribe_packet.topics());
            let _ = to_server_stream.write(subscribe_packet.to_bytes().as_slice());
            println!("Sent Subscribe packet");
        }
        if command == "publish" {
            println!("Enter the topic to publish to:");
            let mut topic = String::new();
            std::io::stdin().read_line(&mut topic)?;

            topic = topic.trim_end_matches('\n').to_string();
            topic = topic.trim_end_matches('\r').to_string();

            println!("Enter the message to publish:");
            let mut message = String::new();
            std::io::stdin().read_line(&mut message)?;
            message = message.trim().to_string();

            let mut levels = vec![];

            for level in topic.split(' ') {
                if let Ok(TopicLevel::Literal(literal)) =
                    TopicLevel::from_bytes(level.as_bytes().to_vec())
                {
                    levels.push(literal);
                }
            }

            let dup = false;
            let qos = QoS::AtMost;
            let retain = false;
            let topic_name = TopicName::new(levels, false);
            let package_identifier = None;
            let message_bytes = message.as_bytes().to_vec();

            let publish_packet = Publish::new(
                dup,
                qos,
                retain,
                topic_name,
                package_identifier,
                message_bytes,
            );

            // Send Publish packet
            //println!("Packet Publish: {:?}", publish_packet);

            let _ = to_server_stream.write(publish_packet.to_bytes().as_slice());
            println!(
                "Sent Publish packet to topic: {:?} with message: {:?}",
                topic, message
            );
        }
        if command == "unsubscribe" {
            println!("Enter the topic to unsubscribe to:");
            let mut topic = String::new();
            std::io::stdin().read_line(&mut topic)?;

            topic = topic.trim_end_matches('\n').to_string();
            topic = topic.trim_end_matches('\r').to_string();

            let mut levels = vec![];
            for level in topic.split(' ') {
                if let Ok(topic_level) = TopicLevel::from_bytes(level.as_bytes().to_vec()) {
                    levels.push(topic_level);
                }
            }

            let topic_filter = TopicFilter::new(levels, false);
            let packet_id = 1;

            let topics_filters = vec![(topic_filter)];

            let unsubscribe_packet = Unsubscribe::new(packet_id, topics_filters);

            // Send Subscribe packet
            println!("Packet ID: {:?}", unsubscribe_packet.packet_identifier());
            //println!("Topics: {:?}", unsubscribe_packet.topics);
            let _ = to_server_stream.write(unsubscribe_packet.to_bytes().as_slice());
            println!("Sent UnSubscribe packet");
        }
        if command == "disconnect" {
            let disconnect_packet = Disconnect::new();
            println!("Attempting disconnection!");
            let _ = to_server_stream.write(disconnect_packet.to_bytes().as_slice());
            println!("Disconnected from server!");
        }
        if command == "ping" {
            let pingreq_packet = Pingreq::new();
            println!("Sending ping!");
=======

    let address = argv[1].clone() + ":" + &argv[2];
>>>>>>> 03b6cb2c

    if let Err(e) = client::client_run(&address) {
        println!("Error: {:?}", e);
    }
}

//the client receives a connack packet from the server<|MERGE_RESOLUTION|>--- conflicted
+++ resolved
@@ -17,180 +17,12 @@
 
         return;
     }
-<<<<<<< HEAD
-}
-
-//the client receives a connack packet from the server
-fn client_run(address: &str, actions_input: &mut dyn Read) -> std::io::Result<()> {
-    let reader = BufReader::new(actions_input);
-
-    let mut to_server_stream = connect_to_server(address)?;
-
-    let mut to_server_stream_clone = to_server_stream.try_clone()?;
-    thread::spawn(move || {
-        loop {
-            let mut buffer = [0; 1024];
-            let _ = to_server_stream_clone.read(&mut buffer);
-            let packet = Packet::from_bytes(&mut buffer.as_slice()).unwrap();
-
-            match packet {
-                Packet::Connack(connack) => {
-                    println!(
-                        "Received Connack packet with return code: {:?} and sessionPresent: {:?}\n",
-                        connack.connect_return_code(),
-                        connack.session_present()
-                    );
-                }
-                Packet::Publish(publish) => {
-                    //println!("Received Publish packet {:?}", publish);
-
-                    let message = publish.message();
-                    let message_str = String::from_utf8_lossy(message).to_string();
-
-                    println!("Received Publish packet!");
-                    println!("Message: {:?}", message_str);
-                }
-                Packet::Puback(_puback) => {
-                    println!("Received Puback packet\n");
-                }
-                Packet::Pingresp(_pingresp) => {
-                    println!("Received ping Response!\n");
-                }
-                Packet::Suback(_suback) => {
-                    println!("Received Suback packet\n");
-                }
-                Packet::Unsuback(_unsuback) => {
-                    println!("Received Unsuback packet\n");
-                }
-                _ => println!("Received unsupported packet type\n"),
-            }
-        }
-    });
-
-    for line in reader.lines().map_while(Result::ok) {
-        let command = line.trim();
-        if command == "subscribe" {
-            println!("Enter the topic to subscribe to:");
-            let mut topic = String::new();
-            std::io::stdin().read_line(&mut topic)?;
-
-            topic = topic.trim_end_matches('\n').to_string();
-            topic = topic.trim_end_matches('\r').to_string();
-
-            let mut levels = vec![];
-            for level in topic.split(' ') {
-                if let Ok(topic_level) = TopicLevel::from_bytes(level.as_bytes().to_vec()) {
-                    levels.push(topic_level);
-                }
-            }
-
-            let topic_filter = TopicFilter::new(levels, false);
-            let packet_id = 1;
-            let qos = QoS::AtLeast;
-
-            let topics_filters = vec![(topic_filter, qos)];
-
-            let subscribe_packet = Subscribe::new(packet_id, topics_filters);
-
-            // Send Subscribe packet
-            println!("Packet ID: {:?}", subscribe_packet.packet_identifier());
-            //println!("Topics: {:?}", subscribe_packet.topics());
-            let _ = to_server_stream.write(subscribe_packet.to_bytes().as_slice());
-            println!("Sent Subscribe packet");
-        }
-        if command == "publish" {
-            println!("Enter the topic to publish to:");
-            let mut topic = String::new();
-            std::io::stdin().read_line(&mut topic)?;
-
-            topic = topic.trim_end_matches('\n').to_string();
-            topic = topic.trim_end_matches('\r').to_string();
-
-            println!("Enter the message to publish:");
-            let mut message = String::new();
-            std::io::stdin().read_line(&mut message)?;
-            message = message.trim().to_string();
-
-            let mut levels = vec![];
-
-            for level in topic.split(' ') {
-                if let Ok(TopicLevel::Literal(literal)) =
-                    TopicLevel::from_bytes(level.as_bytes().to_vec())
-                {
-                    levels.push(literal);
-                }
-            }
-
-            let dup = false;
-            let qos = QoS::AtMost;
-            let retain = false;
-            let topic_name = TopicName::new(levels, false);
-            let package_identifier = None;
-            let message_bytes = message.as_bytes().to_vec();
-
-            let publish_packet = Publish::new(
-                dup,
-                qos,
-                retain,
-                topic_name,
-                package_identifier,
-                message_bytes,
-            );
-
-            // Send Publish packet
-            //println!("Packet Publish: {:?}", publish_packet);
-
-            let _ = to_server_stream.write(publish_packet.to_bytes().as_slice());
-            println!(
-                "Sent Publish packet to topic: {:?} with message: {:?}",
-                topic, message
-            );
-        }
-        if command == "unsubscribe" {
-            println!("Enter the topic to unsubscribe to:");
-            let mut topic = String::new();
-            std::io::stdin().read_line(&mut topic)?;
-
-            topic = topic.trim_end_matches('\n').to_string();
-            topic = topic.trim_end_matches('\r').to_string();
-
-            let mut levels = vec![];
-            for level in topic.split(' ') {
-                if let Ok(topic_level) = TopicLevel::from_bytes(level.as_bytes().to_vec()) {
-                    levels.push(topic_level);
-                }
-            }
-
-            let topic_filter = TopicFilter::new(levels, false);
-            let packet_id = 1;
-
-            let topics_filters = vec![(topic_filter)];
-
-            let unsubscribe_packet = Unsubscribe::new(packet_id, topics_filters);
-
-            // Send Subscribe packet
-            println!("Packet ID: {:?}", unsubscribe_packet.packet_identifier());
-            //println!("Topics: {:?}", unsubscribe_packet.topics);
-            let _ = to_server_stream.write(unsubscribe_packet.to_bytes().as_slice());
-            println!("Sent UnSubscribe packet");
-        }
-        if command == "disconnect" {
-            let disconnect_packet = Disconnect::new();
-            println!("Attempting disconnection!");
-            let _ = to_server_stream.write(disconnect_packet.to_bytes().as_slice());
-            println!("Disconnected from server!");
-        }
-        if command == "ping" {
-            let pingreq_packet = Pingreq::new();
-            println!("Sending ping!");
-=======
 
     let address = argv[1].clone() + ":" + &argv[2];
->>>>>>> 03b6cb2c
 
     if let Err(e) = client::client_run(&address) {
         println!("Error: {:?}", e);
     }
 }
 
-//the client receives a connack packet from the server+//the client receives a connack packet from the server
