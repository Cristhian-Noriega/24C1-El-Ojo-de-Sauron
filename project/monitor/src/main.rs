--- conflicted
+++ resolved
@@ -1,10 +1,7 @@
 use ui_application::UIApplication;
 
 mod client;
-<<<<<<< HEAD
-=======
 mod incident;
->>>>>>> 03b6cb2c
 mod ui_application;
 
 fn main() -> Result<(), eframe::Error> {
