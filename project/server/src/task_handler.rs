use std::{
<<<<<<< HEAD
    collections::{HashMap, HashSet, VecDeque}, hash::Hash, io::Write, sync::{mpsc, Arc, RwLock}, time::Duration
=======
    collections::{HashMap, HashSet, VecDeque},
    io::Write,
    sync::{mpsc, Arc, RwLock},
    time::Duration,
>>>>>>> fb427f23
};

use crate::{client::Client, client_manager::ClientManager, error::ServerResult, logfile::Logger};

use mqtt::model::{
    components::{qos::QoS, topic_name::TopicName},
    packets::{
        connack::Connack, pingresp::Pingresp, puback::Puback, publish::Publish, suback::Suback,
        subscribe::Subscribe, unsuback::Unsuback, unsubscribe::Unsubscribe,
    },
    return_codes::{connect_return_code::ConnectReturnCode, suback_return_code::SubackReturnCode},
};

/// Represents the different tasks that the task handler can perform
pub enum Task {
    SubscribeClient(Subscribe, Vec<u8>),
    UnsubscribeClient(Unsubscribe, Vec<u8>),
    Publish(Publish, Vec<u8>),
    ConnectClient(Client),
    DisconnectClient(Vec<u8>),
    RespondPing(Vec<u8>),
}

const ADMIN_ID: &[u8] = b"admin";
const CLIENT_REGISTER: &[u8] = b"$client-register";
const SEPARATOR: u8 = b';';

/// Represents the task handler that will handle all the tasks that the server needs to process
#[derive(Debug)]
pub struct TaskHandler {
    client_actions_receiver_channel: mpsc::Receiver<Task>,
    clients: RwLock<HashMap<Vec<u8>, Client>>,
    active_connections: HashSet<Vec<u8>>,
    retained_messages: HashMap<Vec<u8>, VecDeque<Publish>>,
<<<<<<< HEAD
    retained_messages_per_topic: HashMap<TopicName, Publish>,
=======
>>>>>>> fb427f23

    // monitor se subscribe a (drone-data/+) <- es un topic filter

    // drone data publica en (drone-data/1) <- esto es un topic name

    // debería guardar que monitor está suscrito a (drone-data/+)
    // cuando drone data publica en (drone-data/1) recorro todos los subscribes y me fijo si alguno matchea
    // si matchea, le mando el msg
    log_file: Arc<Logger>,
    client_manager: Arc<RwLock<ClientManager>>,
    key: [u8; 32],
}

impl TaskHandler {
    /// Creates a new task handler with the specified receiver channel, logger and client manager
    pub fn new(
        receiver_channel: mpsc::Receiver<Task>,
        log_file: Arc<Logger>,
        client_manager: Arc<RwLock<ClientManager>>,
        key: [u8; 32],
    ) -> Self {
        TaskHandler {
            client_actions_receiver_channel: receiver_channel,
            clients: RwLock::new(HashMap::new()),
            active_connections: HashSet::new(),
            retained_messages: HashMap::new(),
<<<<<<< HEAD
            retained_messages_per_topic: HashMap::new(),
=======
>>>>>>> fb427f23
            log_file,
            client_manager,
            key,
        }
    }

    /// Initializes the task handler thread
    pub fn initialize_task_handler_thread(self) {
        std::thread::spawn(move || {
            self.run();
        });
    }

    /// Runs the task handler in a loop
    pub fn run(mut self) {
        loop {
            match self.client_actions_receiver_channel.recv() {
                Ok(task) => {
                    if let Err(e) = self.handle_task(task) {
                        self.log_file.error(e.to_string().as_str());
                    }
                }
                Err(_) => {
                    std::thread::sleep(Duration::from_secs(1));
                    continue;
                }
            }
        }
    }

    /// Handles all possible tasks that the server can receive
    fn handle_task(&mut self, task: Task) -> ServerResult<()> {
        match task {
            Task::SubscribeClient(subscribe, client_id) => self.subscribe(subscribe, client_id),
            Task::UnsubscribeClient(unsubscribe, client_id) => {
                self.unsubscribe(unsubscribe, client_id)
            }
            Task::Publish(publish, client_id) => self.publish(&publish, client_id),
            Task::ConnectClient(client) => self.handle_new_client_connection(client),
            Task::DisconnectClient(client_id) => self.handle_client_disconnected(client_id),
            Task::RespondPing(client_id) => self.respond_ping(client_id),
        }
    }

    /// Subscribe a client_id into a set of topics given a Subscribe packet
    pub fn subscribe(&self, subscribe_packet: Subscribe, client_id: Vec<u8>) -> ServerResult<()> {
        let mut clients = self.clients.write()?;

        
        if let Some(client) = clients.get_mut(&client_id) {
            
            self.suback(subscribe_packet.packet_identifier(), client);
            self.log_file
                .log_successful_subscription(&client_id, &subscribe_packet);

            for (topic_filter, _) in subscribe_packet.topics() {
                client.add_subscription(topic_filter.clone());

                // Send the retained message if it exists
                for (topic_name, retained_messages) in &self.retained_messages_per_topic {
                    if topic_filter.match_topic_name(topic_name.clone()) {
                        client.send_message(retained_messages.clone(), &self.log_file, &self.key);
                    }
                }
            }
        } else {
            self.log_file.log_client_does_not_exist(&client_id);
        }
        Ok(())
    }

    /// Unsubscribe a client_id from a set of topics given an Unsubscribe packet
    pub fn unsubscribe(
        &self,
        unsubscribe_packet: Unsubscribe,
        client_id: Vec<u8>,
    ) -> ServerResult<()> {
        let mut clients = self.clients.write()?;

        if let Some(client) = clients.get_mut(&client_id) {
            for topic_filter in unsubscribe_packet.topics() {
                client.remove_subscription(topic_filter);
            }

            self.log_file
                .log_successful_unsubscription(&client_id, &unsubscribe_packet);
            self.unsuback(unsubscribe_packet.packet_identifier(), client);
        } else {
            self.log_file.log_client_does_not_exist(&client_id);
        }

        Ok(())
    }

    /// Publish a message to all clients subscribed to the topic of the Publish packet
    pub fn publish(&mut self, publish_packet: &Publish, client_id: Vec<u8>) -> ServerResult<()> {
        let topic_name = publish_packet.topic();

        if publish_packet.retain() {
            self.retained_messages_per_topic
                .insert(topic_name.clone(), publish_packet.clone());
        }
        
        if topic_name.server_reserved() {
            self.handle_server_reserved_topic(publish_packet, client_id);
            return Ok(());
        }


        let mut clients = vec![];

        for client in self.clients.read()?.values() {
            if client.is_subscribed(topic_name) {
                clients.push(client.id());
            }
        }

        if clients.is_empty() {
            let message = format!("No clients subscribed to topic: {}", topic_name);
            self.log_file.error(message.as_str());
            return Ok(());
        }

        self.log_file
            .log_successful_publish(&client_id, publish_packet);

        for client_id in clients {
            if let Some(client) = self.clients.read().unwrap().get(&client_id) {
                if self.active_connections.contains(&client_id) {
                    client.send_message(publish_packet.clone(), &self.log_file, &self.key);
                } else {
                    self.retained_messages
                        .entry(client_id.clone())
                        .or_default()
                        .push_back(publish_packet.clone());
                }
            }
        }

        let mut clients = self.clients.write()?;

        // If QoS is not AtMostOnce, send a Puback packet to the client that published the message
        if &QoS::AtMost != publish_packet.qos() {
            if let Some(client) = clients.get_mut(&client_id) {
                self.puback(publish_packet.package_identifier(), client);
            }
        }

        let clients_retained_messages = self.retained_messages.get(&client_id);
        let client = clients.get_mut(&client_id).unwrap();
        if let Some(clients_retained_messages) = clients_retained_messages {
            self.handle_retained_messages(client, clients_retained_messages);
            self.retained_messages.get_mut(&client_id).unwrap().clear();
        }

        Ok(())
    }

    /// Handle a server reserved topic (e.g. $client-register)
    pub fn handle_server_reserved_topic(&self, publish_packet: &Publish, client_id: Vec<u8>) {
        let topic_name = publish_packet.topic();
        let levels = topic_name.levels();

        if client_id != ADMIN_ID {
            self.log_file.error("Client is not admin");
            return;
        }

        if levels.len() == 1 && levels[0] == CLIENT_REGISTER {
            let message = publish_packet.message();
            //  split username and password by SEPARATOR
            let split = message.split(|&c| c == SEPARATOR).collect::<Vec<&[u8]>>();

            if split.len() != 3 {
                self.log_file
                    .error("Invalid message for client registration");
                return;
            }

            let client_id = split[0].to_vec();
            let username = split[1].to_vec();
            let password = split[2].to_vec();

            let client_manager = self.client_manager.write().unwrap();
            if client_manager.authenticate_client(
                client_id.clone(),
                username.clone(),
                password.clone(),
            ) {
                self.log_file.info("Client already registered");
            } else {
                self.log_file.log_client_registrated(&client_id.clone());
                client_manager.register_client(client_id, username, password);
            }
        } else {
            self.log_file
                .error("Invalid topic for server reserved topic");
        }
    }

    pub fn handle_retained_messages(&self, client: &mut Client, retained_messages: &VecDeque<Publish>) {
        for message in retained_messages {
            client.send_message(message.clone(), &self.log_file, &self.key);
        }
    }

    /// Handle a new client connection
    pub fn handle_new_client_connection(&mut self, client: Client) -> ServerResult<()> {
        let connack_packet = Connack::new(true, ConnectReturnCode::ConnectionAccepted);
        let connack_packet_vec = connack_packet.to_bytes(&self.key);
        let connack_packet_bytes = connack_packet_vec.as_slice();

        let client_id = client.id();
        let mut clients = self.clients.write()?;

        if clients.contains_key(&client_id) {
            let message = format!("Client {} reconnected", String::from_utf8_lossy(&client_id));
            self.log_file.info(message.as_str());
            let old_client = match clients.get_mut(&client_id) {
                Some(client) => client,
                None => {
                    self.log_file.error("Error retreiving the old client for reconnection. Connection will not be accepted.");
                    return Ok(());
                }
            };
            old_client.stream = client.stream;
        } else {
            clients.entry(client_id.clone()).or_insert(client);
        }

        let client = match clients.get(&client_id) {
            Some(client) => client,
            None => {
                self.log_file.log_client_does_not_exist(&client_id);
                return Ok(());
            }
        };

        let mut stream = match client.stream.lock() {
            Ok(stream) => stream,
            Err(_) => {
                self.log_file
                    .log_error_getting_stream(&client_id, "Connack");
                return Ok(());
            }
        };

        match stream.write_all(connack_packet_bytes) {
            Ok(_) => {
                self.active_connections.insert(client_id.clone());
                let message = format!(
                    "New client connected! ID: {:?}",
                    String::from_utf8_lossy(&client_id)
                );
                self.log_file.info(message.as_str());
                self.log_file.log_info_sent_packet("Connack", &client_id);
            }
            Err(_) => self
                .log_file
                .log_error_sending_packet("Connack", &client_id),
        };
        Ok(())
    }

    /// Send a suback packet to a client
    pub fn suback(&self, package_identifier: u16, client: &mut Client) {
        //return code hardcodeado
        let suback_packet = Suback::new(
            package_identifier,
            vec![SubackReturnCode::SuccessMaximumQoS0],
        );
        let suback_packet_vec = suback_packet.to_bytes(&self.key);
        let suback_packet_bytes = suback_packet_vec.as_slice();

        let mut stream = match client.stream.lock() {
            Ok(stream) => stream,
            Err(_) => {
                self.log_file
                    .log_error_getting_stream(&client.id(), "suback");
                return;
            }
        };

        match stream.write_all(suback_packet_bytes) {
            Ok(_) => self.log_file.log_info_sent_packet("Suback", &client.id()),
            Err(_) => self
                .log_file
                .log_error_sending_packet("Suback", &client.id()),
        };
    }

    /// Send a puback packet to a client
    pub fn puback(&self, package_identifier: Option<u16>, client: &mut Client) {
        let puback_packet = Puback::new(package_identifier);
        let puback_packet_vec = puback_packet.to_bytes(&self.key);
        let puback_packet_bytes = puback_packet_vec.as_slice();

        let mut stream = match client.stream.lock() {
            Ok(stream) => stream,
            Err(_) => {
                self.log_file
                    .log_error_getting_stream(&client.id(), "puback");
                return;
            }
        };

        match stream.write_all(puback_packet_bytes) {
            Ok(_) => self.log_file.log_info_sent_packet("Puback", &client.id()),
            Err(_) => self
                .log_file
                .log_error_sending_packet("Puback", &client.id()),
        };
    }

    /// Send an unsuback packet to a client
    pub fn unsuback(&self, package_identifier: u16, client: &mut Client) {
        let unsuback_packet = Unsuback::new(package_identifier);
        let unsuback_packet_vec = unsuback_packet.to_bytes(&self.key);
        let unsuback_packet_bytes = unsuback_packet_vec.as_slice();

        let mut stream = match client.stream.lock() {
            Ok(stream) => stream,
            Err(_) => {
                self.log_file
                    .log_error_getting_stream(&client.id(), "Unsuback");
                return;
            }
        };

        match stream.write_all(unsuback_packet_bytes) {
            Ok(_) => self.log_file.log_info_sent_packet("Unsuback", &client.id()),
            Err(_) => self
                .log_file
                .log_error_sending_packet("Unsuback", &client.id()),
        };
    }

    /// Send a ping response to a client
    pub fn respond_ping(&self, client_id: Vec<u8>) -> ServerResult<()> {
        let clients = self.clients.read()?;

        let client = match clients.get(&client_id) {
            Some(client) => client,
            None => {
                self.log_file.log_client_does_not_exist(&client_id);
                return Ok(());
            }
        };
        let pingresp_packet = Pingresp::new();
        let pingresp_packet_vec = pingresp_packet.to_bytes(&self.key);
        let pingresp_packet_bytes = pingresp_packet_vec.as_slice();

        let mut stream = match client.stream.lock() {
            Ok(stream) => stream,
            Err(_) => {
                self.log_file
                    .log_error_getting_stream(&client_id, "Ping response");
                return Ok(());
            }
        };

        match stream.write_all(pingresp_packet_bytes) {
            Ok(_) => {
                self.log_file
                    .log_info_sent_packet("Ping response", &client_id);
            }
            Err(_) => {
                self.log_file
                    .log_error_sending_packet("Ping response", &client_id);
            }
        };
        Ok(())
    }

    /// Handle a client disconnection
    pub fn handle_client_disconnected(&mut self, client_id: Vec<u8>) -> ServerResult<()> {
        self.active_connections.remove(&client_id);
        Ok(())
    }

}<|MERGE_RESOLUTION|>--- conflicted
+++ resolved
@@ -1,12 +1,8 @@
 use std::{
-<<<<<<< HEAD
-    collections::{HashMap, HashSet, VecDeque}, hash::Hash, io::Write, sync::{mpsc, Arc, RwLock}, time::Duration
-=======
     collections::{HashMap, HashSet, VecDeque},
     io::Write,
     sync::{mpsc, Arc, RwLock},
     time::Duration,
->>>>>>> fb427f23
 };
 
 use crate::{client::Client, client_manager::ClientManager, error::ServerResult, logfile::Logger};
@@ -41,10 +37,7 @@
     clients: RwLock<HashMap<Vec<u8>, Client>>,
     active_connections: HashSet<Vec<u8>>,
     retained_messages: HashMap<Vec<u8>, VecDeque<Publish>>,
-<<<<<<< HEAD
     retained_messages_per_topic: HashMap<TopicName, Publish>,
-=======
->>>>>>> fb427f23
 
     // monitor se subscribe a (drone-data/+) <- es un topic filter
 
@@ -71,10 +64,7 @@
             clients: RwLock::new(HashMap::new()),
             active_connections: HashSet::new(),
             retained_messages: HashMap::new(),
-<<<<<<< HEAD
             retained_messages_per_topic: HashMap::new(),
-=======
->>>>>>> fb427f23
             log_file,
             client_manager,
             key,
@@ -123,9 +113,7 @@
     pub fn subscribe(&self, subscribe_packet: Subscribe, client_id: Vec<u8>) -> ServerResult<()> {
         let mut clients = self.clients.write()?;
 
-        
         if let Some(client) = clients.get_mut(&client_id) {
-            
             self.suback(subscribe_packet.packet_identifier(), client);
             self.log_file
                 .log_successful_subscription(&client_id, &subscribe_packet);
@@ -177,12 +165,11 @@
             self.retained_messages_per_topic
                 .insert(topic_name.clone(), publish_packet.clone());
         }
-        
+
         if topic_name.server_reserved() {
             self.handle_server_reserved_topic(publish_packet, client_id);
             return Ok(());
         }
-
 
         let mut clients = vec![];
 
@@ -275,7 +262,11 @@
         }
     }
 
-    pub fn handle_retained_messages(&self, client: &mut Client, retained_messages: &VecDeque<Publish>) {
+    pub fn handle_retained_messages(
+        &self,
+        client: &mut Client,
+        retained_messages: &VecDeque<Publish>,
+    ) {
         for message in retained_messages {
             client.send_message(message.clone(), &self.log_file, &self.key);
         }
@@ -454,5 +445,4 @@
         self.active_connections.remove(&client_id);
         Ok(())
     }
-
 }