use crate::errors::error::Error;

#[derive(PartialEq, Debug)]
pub enum ConnackReturnCode {
    ConnectionAccepted,
    UnacceptableProtocolVersion,
    IdentifierRejected,
    ServerUnavailable,
    BadUsernameOrPassword,
    NotAuthorized,
}

impl ConnackReturnCode {
    pub fn to_byte(&self) -> u8 {
        match self {
<<<<<<< HEAD
            ConnackReturnCode::ConnectionAccepted => 0x00,
            ConnackReturnCode::UnacceptableProtocolVersion => 0x01,
            ConnackReturnCode::IdentifierRejected => 0x02,
            ConnackReturnCode::ServerUnavailable => 0x03,
            ConnackReturnCode::BadUsernameOrPassword => 0x04,
            ConnackReturnCode::NotAuthorized => 0x05,
=======
            ReturnCode::ConnectionAccepted => 0x00,
            ReturnCode::UnacceptableProtocolVersion => 0x01,
            ReturnCode::IdentifierRejected => 0x02,
            ReturnCode::ServerUnavailable => 0x03,
            ReturnCode::BadUsernameOrPassword => 0x04,
            ReturnCode::NotAuthorized => 0x05,
>>>>>>> d3b9ba2c
        }
    }

    pub fn from_byte(byte: u8) -> Result<Self, Error> {
        match byte {
            0x00 => Ok(ConnackReturnCode::ConnectionAccepted),
            0x01 => Ok(ConnackReturnCode::UnacceptableProtocolVersion),
            0x02 => Ok(ConnackReturnCode::IdentifierRejected),
            0x03 => Ok(ConnackReturnCode::ServerUnavailable),
            0x04 => Ok(ConnackReturnCode::BadUsernameOrPassword),
            0x05 => Ok(ConnackReturnCode::NotAuthorized),
            _ => Err(Error::new(format!("Invalid ConnackReturnCode: {}", byte))),
        }
    }
}

#[derive(PartialEq, Debug)]
pub enum SubackReturnCode {
    SuccessMaximumQoS0,
    SuccessMaximumQoS1,
    SuccessMaximumQoS2,
    Failure,
}

impl SubackReturnCode {
    pub fn to_byte(&self) -> u8 {
        match self {
            SubackReturnCode::SuccessMaximumQoS0 => 0x00,
            SubackReturnCode::SuccessMaximumQoS1 => 0x01,
            SubackReturnCode::SuccessMaximumQoS2 => 0x02,
            SubackReturnCode::Failure => 0x80,
        }
    }

    pub fn from_byte(byte: u8) -> Result<Self, Error> {
        match byte {
            0x00 => Ok(SubackReturnCode::SuccessMaximumQoS0),
            0x01 => Ok(SubackReturnCode::SuccessMaximumQoS1),
            0x02 => Ok(SubackReturnCode::SuccessMaximumQoS2),
            0x80 => Ok(SubackReturnCode::Failure),
            _ => Err(Error::new(format!("Invalid SubackReturnCode: {}", byte))),
        }
    }
}<|MERGE_RESOLUTION|>--- conflicted
+++ resolved
@@ -13,21 +13,12 @@
 impl ConnackReturnCode {
     pub fn to_byte(&self) -> u8 {
         match self {
-<<<<<<< HEAD
             ConnackReturnCode::ConnectionAccepted => 0x00,
             ConnackReturnCode::UnacceptableProtocolVersion => 0x01,
             ConnackReturnCode::IdentifierRejected => 0x02,
             ConnackReturnCode::ServerUnavailable => 0x03,
             ConnackReturnCode::BadUsernameOrPassword => 0x04,
             ConnackReturnCode::NotAuthorized => 0x05,
-=======
-            ReturnCode::ConnectionAccepted => 0x00,
-            ReturnCode::UnacceptableProtocolVersion => 0x01,
-            ReturnCode::IdentifierRejected => 0x02,
-            ReturnCode::ServerUnavailable => 0x03,
-            ReturnCode::BadUsernameOrPassword => 0x04,
-            ReturnCode::NotAuthorized => 0x05,
->>>>>>> d3b9ba2c
         }
     }
 
@@ -71,4 +62,4 @@
             _ => Err(Error::new(format!("Invalid SubackReturnCode: {}", byte))),
         }
     }
-}+}
