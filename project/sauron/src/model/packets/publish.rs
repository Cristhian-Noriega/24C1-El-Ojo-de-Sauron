use super::PUBLISH_PACKET_TYPE;
use crate::{Error, FixedHeader, QoS, Read, RemainingLength, TopicName};

const PACKAGE_IDENTIFIER_LENGTH: usize = 2;

<<<<<<< HEAD
use crate::{
    errors::error::Error,
    model::{
        fixed_header::FixedHeader, qos::QoS, remaining_length::RemainingLength,
        topic_name::TopicName,
    },
};

#[derive(Debug, Clone)]
pub struct Publish {
    dup: bool,
    pub qos: QoS,
    pub retain: bool,
    pub topic: TopicName,
=======
#[derive(Debug)]
pub struct Publish {
    dup: bool,
    qos: QoS,
    retain: bool,
    topic: TopicName,
>>>>>>> 9825dd3a
    package_identifier: Option<u16>,
    payload: Vec<u8>,
}

impl Publish {
    pub fn new(
        dup: bool,
        qos: QoS,
        retain: bool,
        topic: TopicName,
        package_identifier: Option<u16>,
        payload: Vec<u8>,
    ) -> Self {
        Self {
            dup,
            qos,
            retain,
            topic,
            package_identifier,
            payload,
        }
    }

    pub fn from_bytes(fixed_header: FixedHeader, stream: &mut dyn Read) -> Result<Self, Error> {
        // Fixed Header

        let fixed_header_flags = fixed_header.first_byte() & 0b0000_1111;

        let dup = (fixed_header_flags >> 3) & 1 == 1;
        let qos = QoS::from_byte((fixed_header_flags >> 1) & 0b11)?;
        let retain = fixed_header_flags & 1 == 1;

        let remaining_length = fixed_header.remaining_length().value();

        // Variable Header

        let topic = TopicName::from_bytes(stream)?;

        let package_identifier = match qos {
            QoS::AtMost => None,
            _ => {
                let mut package_identifier_buffer = [0; PACKAGE_IDENTIFIER_LENGTH];
                stream.read_exact(&mut package_identifier_buffer)?;

                Some(u16::from_be_bytes(package_identifier_buffer))
            }
        };

        let variable_header_len =
            topic.length() + package_identifier.map_or(0, |_| PACKAGE_IDENTIFIER_LENGTH);

        // Payload

        let payload_len = remaining_length - variable_header_len;

        let mut payload = vec![0; payload_len];
        stream.read_exact(&mut payload)?;

        Ok(Publish::new(
            dup,
            qos,
            retain,
            topic,
            package_identifier,
            payload,
        ))
    }

    pub fn to_bytes(&self) -> Vec<u8> {
        // Variable Header

        let mut variable_header_bytes = vec![];

        variable_header_bytes.extend(self.topic.to_bytes());

        if let Some(package_identifier) = self.package_identifier {
            variable_header_bytes.extend(&package_identifier.to_be_bytes());
        }

        // Fixed Header

        let fixed_header_flags = (if self.dup { 1 } else { 0 } << 3)
            | (self.qos.to_byte() << 1)
            | (if self.retain { 1 } else { 0 });

        let mut fixed_header_bytes = vec![PUBLISH_PACKET_TYPE << 4 | fixed_header_flags];

        let remaining_length_value = variable_header_bytes.len() as u32 + self.payload.len() as u32;
        let remaining_length_bytes = RemainingLength::new(remaining_length_value).to_bytes();
        fixed_header_bytes.extend(remaining_length_bytes);

        let mut packet_bytes = vec![];

        packet_bytes.extend(fixed_header_bytes);
        packet_bytes.extend(variable_header_bytes);
        packet_bytes.extend(&self.payload);

        packet_bytes
    }
}<|MERGE_RESOLUTION|>--- conflicted
+++ resolved
@@ -1,16 +1,5 @@
-use super::PUBLISH_PACKET_TYPE;
+use super::{DEFAULT_VARIABLE_HEADER_LENGTH, PUBLISH_PACKET_TYPE};
 use crate::{Error, FixedHeader, QoS, Read, RemainingLength, TopicName};
-
-const PACKAGE_IDENTIFIER_LENGTH: usize = 2;
-
-<<<<<<< HEAD
-use crate::{
-    errors::error::Error,
-    model::{
-        fixed_header::FixedHeader, qos::QoS, remaining_length::RemainingLength,
-        topic_name::TopicName,
-    },
-};
 
 #[derive(Debug, Clone)]
 pub struct Publish {
@@ -18,14 +7,6 @@
     pub qos: QoS,
     pub retain: bool,
     pub topic: TopicName,
-=======
-#[derive(Debug)]
-pub struct Publish {
-    dup: bool,
-    qos: QoS,
-    retain: bool,
-    topic: TopicName,
->>>>>>> 9825dd3a
     package_identifier: Option<u16>,
     payload: Vec<u8>,
 }
@@ -67,7 +48,7 @@
         let package_identifier = match qos {
             QoS::AtMost => None,
             _ => {
-                let mut package_identifier_buffer = [0; PACKAGE_IDENTIFIER_LENGTH];
+                let mut package_identifier_buffer = [0; DEFAULT_VARIABLE_HEADER_LENGTH];
                 stream.read_exact(&mut package_identifier_buffer)?;
 
                 Some(u16::from_be_bytes(package_identifier_buffer))
@@ -75,7 +56,7 @@
         };
 
         let variable_header_len =
-            topic.length() + package_identifier.map_or(0, |_| PACKAGE_IDENTIFIER_LENGTH);
+            topic.length() + package_identifier.map_or(0, |_| DEFAULT_VARIABLE_HEADER_LENGTH);
 
         // Payload
 
