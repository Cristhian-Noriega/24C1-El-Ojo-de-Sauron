#![allow(clippy::too_many_arguments)]

use crate::{
    camera::Camera,
    channels_tasks::{
        DroneRegistration, IncidentEdit, IncidentRegistration, MonitorAction, UIAction,
    },
    drone::{Drone, DroneStatus},
    right_click_menu::RightClickMenu,
};
use common::incident::{Incident, IncidentStatus};
use eframe::egui::{Color32, FontId, Stroke};

use eframe::egui;
use egui::{Context, Response, Ui};
use egui_extras::{Column, TableBuilder};
use std::sync::mpsc::{Receiver, Sender};
use walkers::{
    extras::{Place, Places, Style},
    sources::OpenStreetMap,
    Map, MapMemory, Position, Tiles,
};

pub const DEFAULT_LONGITUDE: f64 = -58.372170426210836;
pub const DEFAULT_LATITUDE: f64 = -34.60840997593428;

/// Represents the layout of the UI
#[derive(PartialEq)]
enum Layout {
    IncidentMap,
    IncidentList,
    NewIncident,
    EditIncident,
    DroneList,
    NewDrone,
    CameraList,
}

/// Represents the UI application
pub struct UIApplication {
    new_incident_registration: IncidentRegistration,
    new_drone_registration: DroneRegistration,
    new_incident_edit: IncidentEdit,

    //connection_status: bool,
    current_layout: Layout,
    tiles: Tiles,
    map_memory: MapMemory,

    sender: Sender<UIAction>,
    receiver: Receiver<MonitorAction>,

    drones: Vec<Drone>,
    incidents: Vec<Incident>,
    cameras: Vec<Camera>,
    right_click_menu: RightClickMenu,
}

impl UIApplication {
    /// Creates a new UI application
    pub fn new(
        egui_ctx: Context,
        sender: Sender<UIAction>,
        receiver: Receiver<MonitorAction>,
    ) -> Self {
        // let drone1 = Drone {
        //     id: "1".to_string(),
        //     status: DroneStatus::Free,
        //     battery: 100,
        //     x_coordinate: DEFAULT_LONGITUDE - 0.0001,
        //     y_coordinate: DEFAULT_LATITUDE + 0.0001,
        //     incident: None,
        // };
        // let drone2 = Drone {
        //     id: "2".to_string(),
        //     status: DroneStatus::AttendingIncident,
        //     battery: 100,
        //     x_coordinate: DEFAULT_LONGITUDE - 0.0005,
        //     y_coordinate: DEFAULT_LATITUDE + 0.0006,
        //     incident: None,
        // };
        // let drone3 = Drone {
        //     id: "3".to_string(),
        //     status: DroneStatus::Travelling,
        //     battery: 100,
        //     x_coordinate: DEFAULT_LONGITUDE - 0.0010,
        //     y_coordinate: DEFAULT_LATITUDE + 0.0033,
        //     incident: None,
        // };
        // let drone4 = Drone {
        //     id: "4".to_string(),
        //     status: DroneStatus::Recharging,
        //     battery: 100,
        //     x_coordinate: DEFAULT_LONGITUDE - 0.0098,
        //     y_coordinate: DEFAULT_LATITUDE + 0.0039,
        //     incident: None,
        // };

        // let incident1 = Incident {
        //     uuid: "1".to_string(),
        //     name: "Incident 1".to_string(),
        //     description: "Description 1".to_string(),
        //     x_coordinate: DEFAULT_LONGITUDE - 0.0039,
        //     y_coordinate: DEFAULT_LATITUDE + 0.0098,
        //     status: IncidentStatus::Resolvable,
        // };

        // let incident2 = Incident {
        //     uuid: "2".to_string(),
        //     name: "Incident 2".to_string(),
        //     description: "Description 2".to_string(),
        //     x_coordinate: DEFAULT_LONGITUDE - 0.0001,
        //     y_coordinate: DEFAULT_LATITUDE + 0.0065,
        //     status: IncidentStatus::Resolvable,
        // };

        // let incident3 = Incident {
        //     uuid: "3".to_string(),
        //     name: "Incident 3".to_string(),
        //     description: "Description 3".to_string(),
        //     x_coordinate: DEFAULT_LONGITUDE - 0.00044,
        //     y_coordinate: DEFAULT_LATITUDE + 0.00031,
        //     status: IncidentStatus::Resolvable,
        // };

        // let camera1 = Camera {
        //     id: "1".to_string(),
        //     x_coordinate: DEFAULT_LONGITUDE - 0.00021,
        //     y_coordinate: DEFAULT_LATITUDE + 0.00081,
        //     state: "Active".to_string(),
        // };

        // let camera2 = Camera {
        //     id: "2".to_string(),
        //     x_coordinate: DEFAULT_LONGITUDE - 0.00012,
        //     y_coordinate: DEFAULT_LATITUDE + 0.000716,
        //     state: "Active".to_string(),
        // };

        Self {
            new_incident_registration: IncidentRegistration {
                name: String::new(),
                description: String::new(),
                x: String::new(),
                y: String::new(),
            },

            new_drone_registration: DroneRegistration {
                id: String::new(),
                username: String::new(),
                password: String::new(),
            },

            new_incident_edit: IncidentEdit {
                uuid: String::new(),
                name: String::new(),
                description: String::new(),
            },

            //connection_status: false,
            current_layout: Layout::IncidentMap,
            tiles: Tiles::new(OpenStreetMap, egui_ctx),
            map_memory: MapMemory::default(),

            sender,
            receiver,
            drones: vec![],
            incidents: vec![],
            cameras: vec![],
            right_click_menu: RightClickMenu::new(),
        }
    }
}

/// Updates the drones in the UI
fn update_drones(drones: &mut Vec<Drone>, drone: Drone) {
    for d in drones.iter_mut() {
        if d.id == drone.id {
            *d = drone;
            return;
        }
    }

    drones.push(drone);
}

/// Updates the incidents in the UI
fn update_incidents(incidents: &mut Vec<Incident>, incident: Incident) {
    for i in incidents.iter_mut() {
        if i.uuid == incident.uuid {
            *i = incident;
            return;
        }
    }

    incidents.push(incident);
}

/// Updates the cameras in the UI
fn update_cameras(cameras: &mut Vec<Camera>, camera: Camera) {
    for c in cameras.iter_mut() {
        if c.id == camera.id {
            *c = camera;
            return;
        }
    }

    cameras.push(camera);
}

/// Handles the right clicks in the map to open the incident registration menu with coordenates selected
fn handle_right_clicks(
    ui: &mut Ui,
    response: Response,
    right_click_menu: &mut RightClickMenu,
    map_memory: &mut MapMemory,
    new_incident_registration: &mut IncidentRegistration,
    sender: &Sender<UIAction>,
    layout: &mut Layout,
) {
    ui.ctx().input(|i| {
        if response.hovered() && i.pointer.secondary_clicked() {
            let click_location_pixels = i.pointer.hover_pos().unwrap_or_default();
            right_click_menu.update(click_location_pixels, response, map_memory);
        } else if response.hovered() && i.pointer.primary_clicked() {
            right_click_menu.open = false;
        }
    });

    if right_click_menu.open {
        egui::Area::new(right_click_menu.id)
            .fixed_pos(right_click_menu.pos_2)
            .show(ui.ctx(), |ui| {
                ui.vertical(|ui| {
                    if ui.button("Register New Incident").clicked() {
                        new_incident_registration.name = String::new();
                        new_incident_registration.description = String::new();
                        new_incident_registration.x = right_click_menu.x_coordenate.to_string();
                        new_incident_registration.y = right_click_menu.y_coordenate.to_string();
                        println!(
                            "New incident at coordenates: ({}, {})",
                            right_click_menu.x_coordenate, right_click_menu.y_coordenate
                        );
                        display_new_incident(ui, new_incident_registration, sender);
                        *layout = Layout::NewIncident;

                        right_click_menu.open = false; // Close menu
                    }
                    // if ui.button("Register New Drone").clicked() {
                    //     // Handle Option 2 click
                    //     println!("New drone at at coordenates: ({}, {})", right_click_menu.x_coordenate, right_click_menu.y_coordenate);
                    //     right_click_menu.open = false; // Close menu
                    // }
                    if ui.button("Cancel").clicked() {
                        // Handle Option 2 click
                        println!("Menu closed");
                        right_click_menu.open = false; // Close menu
                    }
                });
            });
    }
}

/// Displays the incident map
fn display_incident_map(
    ui: &mut egui::Ui,
    incidents: &Vec<Incident>,
    drones: &Vec<Drone>,
    cameras: &Vec<Camera>,
    tiles: &mut Tiles,
    map_memory: &mut MapMemory,
    right_click_menu: &mut RightClickMenu,
    new_incident_registration: &mut IncidentRegistration,
    layout: &mut Layout,
    sender: &Sender<UIAction>,
) {
    let position = Position::from_lon_lat(DEFAULT_LONGITUDE, DEFAULT_LATITUDE);

    let map = Map::new(Some(tiles), map_memory, position);

    let places_plugin = update_places(incidents, drones, cameras);
    let map_with_plugin = map.with_plugin(places_plugin);

    let response = ui.add(map_with_plugin);

    handle_right_clicks(
        ui,
        response,
        right_click_menu,
        map_memory,
        new_incident_registration,
        sender,
        layout,
    );
}

/// Displays the form to create a new incident
fn display_new_incident(
    ui: &mut egui::Ui,
    new_incident: &mut IncidentRegistration,
    sender: &Sender<UIAction>,
) {
    ui.horizontal(|ui| {
        ui.label("Name:");
        ui.add_space(38.0);
        ui.text_edit_singleline(&mut new_incident.name);
    });
    ui.add_space(5.0);
    ui.horizontal(|ui| {
        ui.label("Description:");
        ui.add_space(8.0);
        ui.text_edit_multiline(&mut new_incident.description);
    });
    ui.add_space(5.0);
    ui.horizontal(|ui| {
        ui.label("Coordenates:");
        ui.text_edit_singleline(&mut new_incident.x);
        ui.text_edit_singleline(&mut new_incident.y);
    });

    ui.add_space(20.0);
    ui.vertical_centered(|ui| {
        if ui.button("Send").clicked() {
            sender
                .send(UIAction::RegistrateIncident(new_incident.clone()))
                .unwrap();
            new_incident.name.clear();
            new_incident.description.clear();
            new_incident.x.clear();
            new_incident.y.clear();
        }
    });
}

/// Displays the form to edit a incident
fn display_edit_incident(
    ui: &mut egui::Ui,
    edit_incident: &mut IncidentEdit,
    sender: &Sender<UIAction>,
) {
    ui.horizontal(|ui| {
        ui.label("UUID:");
        ui.add_space(70.0);
        ui.text_edit_singleline(&mut edit_incident.uuid);
    });
    ui.add_space(5.0);
    ui.horizontal(|ui| {
        ui.label("New name:");
        ui.add_space(40.0);
        ui.text_edit_singleline(&mut edit_incident.name);
    });
    ui.add_space(5.0);
    ui.horizontal(|ui| {
        ui.label("New description:");
        ui.add_space(8.0);
        ui.text_edit_multiline(&mut edit_incident.description);
    });
    ui.add_space(5.0);

    ui.add_space(5.0);
    ui.vertical_centered(|ui| {
        if ui.button("Edit").clicked() {
            sender
                .send(UIAction::EditIncident(edit_incident.clone()))
                .unwrap();
            edit_incident.uuid.clear();
            edit_incident.name.clear();
            edit_incident.description.clear();
        }
    });
}

/// Displays the incident list
fn display_incident_list(
    ui: &mut egui::Ui,
    incidents: &[Incident],
    sender: &Sender<UIAction>,
    new_incident_edit: &mut IncidentEdit,
    current_layout: &mut Layout,
) {
    TableBuilder::new(ui)
        .striped(true)
        .cell_layout(egui::Layout::left_to_right(egui::Align::Center))
        .columns(Column::remainder(), 6)
        .header(10.0, |mut header| {
            header.col(|ui| {
                ui.heading("UUID");
            });
            header.col(|ui| {
                ui.heading("Name");
            });
            header.col(|ui| {
                ui.heading("Description");
            });
            header.col(|ui| {
                ui.heading("Coordinates");
            });
            header.col(|ui| {
                ui.heading("State");
            });
            header.col(|ui| {
                ui.heading("Actions");
            });
        })
        .body(|mut body| {
            for incident in incidents.iter() {
                body.row(50.0, |mut row| {
                    row.col(|ui| {
                        ui.label(incident.uuid.clone());
                    });
                    row.col(|ui| {
                        ui.label(incident.name.clone());
                    });
                    row.col(|ui| {
                        ui.label(incident.description.clone());
                    });
                    row.col(|ui| {
                        ui.label(format!(
                            "({}, {})",
                            incident.x_coordinate, incident.y_coordinate
                        ));
                    });
                    row.col(|ui| {
                        ui.label(incident.status.clone().meaning());
                    });
                    row.col(|ui| {
                        // if incident status == Solvable -> show resolve button
                        // // otherwise show it disabled
                        // if ui.button("Resolve").clicked() {
                        //     sender
                        //         .send(UIAction::ResolveIncident(incident.clone()))
                        //         .unwrap();
                        // }

                        if incident.status == IncidentStatus::Resolvable {
                            if ui.button("Resolve").clicked() {
                                sender
                                    .send(UIAction::ResolveIncident(incident.clone()))
                                    .unwrap();
                            }
                        } else if ui.button("Edit").clicked() {
                            new_incident_edit.uuid.clone_from(&incident.uuid);
                            new_incident_edit.name.clone_from(&incident.name);
                            new_incident_edit
                                .description
                                .clone_from(&incident.description);
                            *current_layout = Layout::EditIncident;
                        }
                    });
                });
            }
        });
}

/// Displays the form to register a new drone
fn display_new_drone(
    ui: &mut egui::Ui,
    drone_registration: &mut DroneRegistration,
    sender: &Sender<UIAction>,
) {
    egui::Frame::group(ui.style()).show(ui, |ui| {
        ui.label("New Drone Registration:");

        ui.add_space(10.0);
        ui.horizontal(|ui| {
            ui.label("Drone ID:");
            ui.add_space(22.0);
            ui.add(egui::TextEdit::singleline(&mut drone_registration.id).desired_width(340.0));
        });

        ui.add_space(10.0);
        ui.horizontal(|ui| {
            ui.label("Username:");
            ui.add_space(17.0);
            ui.add(
                egui::TextEdit::singleline(&mut drone_registration.username).desired_width(340.0),
            );
        });

        ui.add_space(10.0);
        ui.horizontal(|ui| {
            ui.label("Password:");
            ui.add_space(20.0);
            ui.add(
                egui::TextEdit::singleline(&mut drone_registration.password).desired_width(340.0),
            );
        });

        ui.add_space(10.0);
        ui.horizontal(|ui| {
            ui.add_space(263.0);
            if ui.button("Register").clicked() {
                sender
                    .send(UIAction::RegistrateDrone(drone_registration.clone()))
                    .unwrap();
                drone_registration.id.clear();
                drone_registration.username.clear();
                drone_registration.password.clear();
            }
        });
    });

    ui.add_space(20.0);
}

/// Displays the drone list
fn display_drone_list(ui: &mut egui::Ui, drones: &[Drone]) {
    egui::Frame::group(ui.style()).show(ui, |ui| {
        ui.label("Active Drones:");
        ui.add_space(10.0);
        TableBuilder::new(ui)
            .striped(true)
            .cell_layout(egui::Layout::left_to_right(egui::Align::Center))
            .columns(Column::remainder(), 4)
            .header(10.0, |mut header| {
                header.col(|ui| {
                    ui.heading("ID");
                });
                header.col(|ui| {
                    ui.heading("Position");
                });
                header.col(|ui| {
                    ui.heading("State");
                });
                header.col(|ui| {
                    ui.heading("Battery");
                });
            })
            .body(|mut body| {
                for drone in drones.iter() {
                    body.row(50.0, |mut row| {
                        row.col(|ui| {
                            ui.label(drone.id.clone());
                        });
                        row.col(|ui| {
                            let position =
                                format!("({}, {})", drone.x_coordinate, drone.y_coordinate);
                            ui.label(position);
                        });
                        row.col(|ui| {
                            ui.label(drone.status.to_str());
                        });
                        row.col(|ui| {
                            ui.label(format!("{}%", drone.battery));
                        });
                    });
                }
            });
    });
}

/// Displays the camera list
fn display_camera_list(ui: &mut egui::Ui, cameras: &[Camera]) {
    egui::Frame::group(ui.style()).show(ui, |ui| {
        ui.label("Camera List");
        ui.add_space(10.0);
        TableBuilder::new(ui)
            .striped(true)
            .cell_layout(egui::Layout::left_to_right(egui::Align::Center))
            .columns(Column::remainder(), 3)
            .header(10.0, |mut header| {
                header.col(|ui| {
                    ui.heading("ID");
                });
                header.col(|ui| {
                    ui.heading("Position");
                });
                header.col(|ui| {
                    ui.heading("State");
                });
            })
            .body(|mut body| {
                for camera in cameras.iter() {
                    body.row(50.0, |mut row| {
                        row.col(|ui| {
                            ui.label(camera.id.clone());
                        });
                        row.col(|ui| {
                            let position =
                                format!("({}, {})", camera.x_coordinate, camera.y_coordinate);
                            ui.label(position);
                        });
                        row.col(|ui| {
                            ui.label(camera.state.clone());
                        });
                    });
                }
            });
    });
}

/// Displays the header of the UI
fn display_header(
    ui: &mut egui::Ui,
    current_layout: &mut Layout,
    // sender: &Sender<UIAction>,
    // conection_status: bool,
) {
    ui.horizontal(|ui| {
        ui.image(egui::include_image!("images/logo.png"));
        ui.heading(egui::RichText::new("Monitor").size(30.0));
    });
    ui.add_space(15.0);
    ui.horizontal(|ui| {
        // if ui.button("Connect").clicked() {
        //     sender.send(UIAction::Connect).unwrap();
        // }
        // ui.add_space(500.0);

        // if conection_status {
        ui.label(egui::RichText::new("Connected").color(egui::Color32::GREEN));
        // } else {
        //     ui.label(egui::RichText::new("Disconnected").color(egui::Color32::RED));
        // }
    });

    ui.add_space(20.0);

    ui.horizontal(|ui| {
        ui.selectable_value(current_layout, Layout::IncidentMap, "Map");
        ui.selectable_value(current_layout, Layout::IncidentList, "Incident List");
        ui.selectable_value(current_layout, Layout::NewIncident, "Create incident");
        ui.selectable_value(current_layout, Layout::EditIncident, "Edit incident");
        ui.selectable_value(current_layout, Layout::DroneList, "Drone List");
        ui.selectable_value(current_layout, Layout::NewDrone, "Register Drone");
        ui.selectable_value(current_layout, Layout::CameraList, "Camera List");
    });

    ui.add_space(20.0);
}

impl eframe::App for UIApplication {
    fn update(&mut self, ctx: &egui::Context, _frame: &mut eframe::Frame) {
        loop {
            match self.receiver.try_recv() {
                // Ok(MonitorAction::Disconnect) => {
                //     self.conection_status = false;
                // }
                // Ok(MonitorAction::Connect) => {
                //     self.conection_status = true;
                // }
                Ok(MonitorAction::Drone(drone)) => {
                    update_drones(&mut self.drones, drone);
                }
                Ok(MonitorAction::Incident(incident)) => {
                    update_incidents(&mut self.incidents, incident);
                }
                Ok(MonitorAction::Camera(camera)) => {
                    update_cameras(&mut self.cameras, camera);
                }
                Err(_) => break,
            }
        }

        egui::CentralPanel::default().show(ctx, |ui| {
            display_header(
                ui,
                &mut self.current_layout,
                // &self.sender,
                // self.connection_status,
            );

            match self.current_layout {
                Layout::IncidentMap => display_incident_map(
                    ui,
                    &self.incidents,
                    &self.drones,
                    &self.cameras,
                    &mut self.tiles,
                    &mut self.map_memory,
                    &mut self.right_click_menu,
                    &mut self.new_incident_registration,
                    &mut self.current_layout,
                    &self.sender,
                ),
                Layout::NewIncident => {
                    display_new_incident(ui, &mut self.new_incident_registration, &self.sender)
                }
                Layout::EditIncident => {
                    display_edit_incident(ui, &mut self.new_incident_edit, &self.sender)
                }
                Layout::IncidentList => display_incident_list(
                    ui,
                    &self.incidents,
                    &self.sender,
                    &mut self.new_incident_edit,
                    &mut self.current_layout,
                ),
                Layout::DroneList => display_drone_list(ui, &self.drones),
                Layout::NewDrone => {
                    display_new_drone(ui, &mut self.new_drone_registration, &self.sender)
                }
                Layout::CameraList => display_camera_list(ui, &self.cameras),
            }
        });
    }
}

/// Updates the places in the map
fn update_places(incidents: &Vec<Incident>, drones: &Vec<Drone>, cameras: &Vec<Camera>) -> Places {
    let mut places = vec![];

    for incident in incidents {
        if incident.status == IncidentStatus::Resolved {
            continue;
        }
        let place = Place {
            position: Position::from_lon_lat(incident.x_coordinate, incident.y_coordinate),
            label: incident.name.clone(),
            symbol: '⚠', // 💥⌖
            style: Style {
                label_font: FontId::proportional(20.0),
                label_color: Color32::BLACK,
                label_background: Color32::TRANSPARENT, // Red background
                symbol_font: FontId::monospace(25.0),
                symbol_color: Color32::RED,              // White symbol
                symbol_background: Color32::TRANSPARENT, // Red background
                symbol_stroke: Stroke::new(2.0, Color32::TRANSPARENT), // Black border
            },
        };
        places.push(place);
    }

    for drone in drones {
        let color = match drone.status {
            DroneStatus::Free => Color32::BLACK,              // MARINE GREEN
            DroneStatus::AttendingIncident => Color32::BLACK, // CORAL RED
            DroneStatus::Travelling => Color32::BLACK,        // SHARK GREY
            DroneStatus::Recharging => Color32::BLACK,        // Coral orange
        };
        let place = Place {
            position: Position::from_lon_lat(drone.x_coordinate, drone.y_coordinate),
            label: drone.id.clone(),
            symbol: '🚁', // ❇ 🛰  ✈  🚨🌀  👁 🕵
            style: Style {
                label_font: FontId::proportional(14.0),
                label_color: Color32::BLACK,
                label_background: Color32::TRANSPARENT, // Blue background
                symbol_font: FontId::monospace(25.0),
                symbol_color: color,                     // White symbol
                symbol_background: Color32::TRANSPARENT, // Orange background
                symbol_stroke: Stroke::new(2.0, Color32::TRANSPARENT), // Black border
            },
        };
        places.push(place);
    }

    for camera in cameras {
        let place = Place {
            position: Position::from_lon_lat(camera.x_coordinate, camera.y_coordinate),
            label: camera.id.clone(),
            symbol: '📷', // 📷 📸 📹🎥
            style: Style {
                label_font: FontId::proportional(14.0),
                label_color: Color32::BLACK,
                label_background: Color32::TRANSPARENT, // Orange background
                symbol_font: FontId::monospace(25.0),
                symbol_color: Color32::BLACK,            // Electric blue
                symbol_background: Color32::TRANSPARENT, // Orange background
                symbol_stroke: Stroke::new(2.0, Color32::TRANSPARENT), // Black border
            },
        };
        places.push(place);
    }

<<<<<<< HEAD
    let charging_station_place = Place {
        position: Position::from_lon_lat(
            charging_station_coordenates.0,
            charging_station_coordenates.1,
        ),
        label: "   Drone Central".to_string(),
        symbol: '🖧', 
        style: Style {
            label_font: FontId::proportional(10.0),
            label_color: Color32::BLACK,
            label_background: Color32::TRANSPARENT,
            symbol_font: FontId::monospace(35.0),
            symbol_color: Color32::BLACK,
            symbol_background: Color32::TRANSPARENT,
            symbol_stroke: Stroke::new(2.0, Color32::TRANSPARENT),
        },
    };
    places.push(charging_station_place);

=======
>>>>>>> fb427f23
    Places::new(places)
}<|MERGE_RESOLUTION|>--- conflicted
+++ resolved
@@ -1,7 +1,7 @@
 #![allow(clippy::too_many_arguments)]
 
 use crate::{
-    camera::Camera,
+    camera::{Camera, CameraStatus},
     channels_tasks::{
         DroneRegistration, IncidentEdit, IncidentRegistration, MonitorAction, UIAction,
     },
@@ -14,6 +14,7 @@
 use eframe::egui;
 use egui::{Context, Response, Ui};
 use egui_extras::{Column, TableBuilder};
+
 use std::sync::mpsc::{Receiver, Sender};
 use walkers::{
     extras::{Place, Places, Style},
@@ -23,6 +24,9 @@
 
 pub const DEFAULT_LONGITUDE: f64 = -58.372170426210836;
 pub const DEFAULT_LATITUDE: f64 = -34.60840997593428;
+
+const CHARGING_STATION_LONGITUDE: f64 = -58.3703;
+const CHARGING_STATION_LATITUDE: f64 = -34.6082;
 
 /// Represents the layout of the UI
 #[derive(PartialEq)]
@@ -53,6 +57,8 @@
     drones: Vec<Drone>,
     incidents: Vec<Incident>,
     cameras: Vec<Camera>,
+    charging_station_coordenates: (f64, f64),
+
     right_click_menu: RightClickMenu,
 }
 
@@ -63,80 +69,6 @@
         sender: Sender<UIAction>,
         receiver: Receiver<MonitorAction>,
     ) -> Self {
-        // let drone1 = Drone {
-        //     id: "1".to_string(),
-        //     status: DroneStatus::Free,
-        //     battery: 100,
-        //     x_coordinate: DEFAULT_LONGITUDE - 0.0001,
-        //     y_coordinate: DEFAULT_LATITUDE + 0.0001,
-        //     incident: None,
-        // };
-        // let drone2 = Drone {
-        //     id: "2".to_string(),
-        //     status: DroneStatus::AttendingIncident,
-        //     battery: 100,
-        //     x_coordinate: DEFAULT_LONGITUDE - 0.0005,
-        //     y_coordinate: DEFAULT_LATITUDE + 0.0006,
-        //     incident: None,
-        // };
-        // let drone3 = Drone {
-        //     id: "3".to_string(),
-        //     status: DroneStatus::Travelling,
-        //     battery: 100,
-        //     x_coordinate: DEFAULT_LONGITUDE - 0.0010,
-        //     y_coordinate: DEFAULT_LATITUDE + 0.0033,
-        //     incident: None,
-        // };
-        // let drone4 = Drone {
-        //     id: "4".to_string(),
-        //     status: DroneStatus::Recharging,
-        //     battery: 100,
-        //     x_coordinate: DEFAULT_LONGITUDE - 0.0098,
-        //     y_coordinate: DEFAULT_LATITUDE + 0.0039,
-        //     incident: None,
-        // };
-
-        // let incident1 = Incident {
-        //     uuid: "1".to_string(),
-        //     name: "Incident 1".to_string(),
-        //     description: "Description 1".to_string(),
-        //     x_coordinate: DEFAULT_LONGITUDE - 0.0039,
-        //     y_coordinate: DEFAULT_LATITUDE + 0.0098,
-        //     status: IncidentStatus::Resolvable,
-        // };
-
-        // let incident2 = Incident {
-        //     uuid: "2".to_string(),
-        //     name: "Incident 2".to_string(),
-        //     description: "Description 2".to_string(),
-        //     x_coordinate: DEFAULT_LONGITUDE - 0.0001,
-        //     y_coordinate: DEFAULT_LATITUDE + 0.0065,
-        //     status: IncidentStatus::Resolvable,
-        // };
-
-        // let incident3 = Incident {
-        //     uuid: "3".to_string(),
-        //     name: "Incident 3".to_string(),
-        //     description: "Description 3".to_string(),
-        //     x_coordinate: DEFAULT_LONGITUDE - 0.00044,
-        //     y_coordinate: DEFAULT_LATITUDE + 0.00031,
-        //     status: IncidentStatus::Resolvable,
-        // };
-
-        // let camera1 = Camera {
-        //     id: "1".to_string(),
-        //     x_coordinate: DEFAULT_LONGITUDE - 0.00021,
-        //     y_coordinate: DEFAULT_LATITUDE + 0.00081,
-        //     state: "Active".to_string(),
-        // };
-
-        // let camera2 = Camera {
-        //     id: "2".to_string(),
-        //     x_coordinate: DEFAULT_LONGITUDE - 0.00012,
-        //     y_coordinate: DEFAULT_LATITUDE + 0.000716,
-        //     state: "Active".to_string(),
-        // };
-
         Self {
             new_incident_registration: IncidentRegistration {
                 name: String::new(),
@@ -167,7 +99,9 @@
             drones: vec![],
             incidents: vec![],
             cameras: vec![],
-            right_click_menu: RightClickMenu::new(),
+            charging_station_coordenates: (CHARGING_STATION_LONGITUDE, CHARGING_STATION_LATITUDE),
+
+            right_click_menu: RightClickMenu::default(),
         }
     }
 }
@@ -244,17 +178,11 @@
                         display_new_incident(ui, new_incident_registration, sender);
                         *layout = Layout::NewIncident;
 
-                        right_click_menu.open = false; // Close menu
+                        right_click_menu.open = false; 
                     }
-                    // if ui.button("Register New Drone").clicked() {
-                    //     // Handle Option 2 click
-                    //     println!("New drone at at coordenates: ({}, {})", right_click_menu.x_coordenate, right_click_menu.y_coordenate);
-                    //     right_click_menu.open = false; // Close menu
-                    // }
                     if ui.button("Cancel").clicked() {
-                        // Handle Option 2 click
                         println!("Menu closed");
-                        right_click_menu.open = false; // Close menu
+                        right_click_menu.open = false; 
                     }
                 });
             });
@@ -267,6 +195,7 @@
     incidents: &Vec<Incident>,
     drones: &Vec<Drone>,
     cameras: &Vec<Camera>,
+    charging_station_coordenates: &(f64, f64),
     tiles: &mut Tiles,
     map_memory: &mut MapMemory,
     right_click_menu: &mut RightClickMenu,
@@ -278,7 +207,7 @@
 
     let map = Map::new(Some(tiles), map_memory, position);
 
-    let places_plugin = update_places(incidents, drones, cameras);
+    let places_plugin = update_places(incidents, drones, cameras, charging_station_coordenates);
     let map_with_plugin = map.with_plugin(places_plugin);
 
     let response = ui.add(map_with_plugin);
@@ -300,35 +229,40 @@
     new_incident: &mut IncidentRegistration,
     sender: &Sender<UIAction>,
 ) {
-    ui.horizontal(|ui| {
-        ui.label("Name:");
-        ui.add_space(38.0);
-        ui.text_edit_singleline(&mut new_incident.name);
-    });
-    ui.add_space(5.0);
-    ui.horizontal(|ui| {
-        ui.label("Description:");
-        ui.add_space(8.0);
-        ui.text_edit_multiline(&mut new_incident.description);
-    });
-    ui.add_space(5.0);
-    ui.horizontal(|ui| {
-        ui.label("Coordenates:");
-        ui.text_edit_singleline(&mut new_incident.x);
-        ui.text_edit_singleline(&mut new_incident.y);
-    });
-
-    ui.add_space(20.0);
-    ui.vertical_centered(|ui| {
-        if ui.button("Send").clicked() {
-            sender
-                .send(UIAction::RegistrateIncident(new_incident.clone()))
-                .unwrap();
-            new_incident.name.clear();
-            new_incident.description.clear();
-            new_incident.x.clear();
-            new_incident.y.clear();
-        }
+    egui::Frame::group(ui.style()).show(ui, |ui| {
+        ui.label("New Incident Registration:");
+        ui.add_space(10.0);
+        ui.horizontal(|ui| {
+            ui.label("Name:");
+            ui.add_space(39.0);
+            ui.add(egui::TextEdit::singleline(&mut new_incident.name).desired_width(400.0));
+        });
+        ui.add_space(5.0);
+        ui.horizontal(|ui| {
+            ui.label("Description:");
+            ui.add_space(8.0);
+            ui.add(egui::TextEdit::multiline(&mut new_incident.description).desired_width(400.0));
+        });
+        ui.add_space(5.0);
+        ui.horizontal(|ui| {
+            ui.label("Coordenates:");
+            ui.add(egui::TextEdit::singleline(&mut new_incident.x).desired_width(193.0));
+            ui.add(egui::TextEdit::singleline(&mut new_incident.y).desired_width(192.0));
+        });
+
+        ui.add_space(10.0);
+        ui.horizontal(|ui| {
+            ui.add_space(444.0);
+            if ui.button("Create").clicked() {
+                sender
+                    .send(UIAction::RegistrateIncident(new_incident.clone()))
+                    .unwrap();
+                new_incident.name.clear();
+                new_incident.description.clear();
+                new_incident.x.clear();
+                new_incident.y.clear();
+            }
+        });
     });
 }
 
@@ -338,35 +272,38 @@
     edit_incident: &mut IncidentEdit,
     sender: &Sender<UIAction>,
 ) {
-    ui.horizontal(|ui| {
-        ui.label("UUID:");
-        ui.add_space(70.0);
-        ui.text_edit_singleline(&mut edit_incident.uuid);
-    });
-    ui.add_space(5.0);
-    ui.horizontal(|ui| {
-        ui.label("New name:");
-        ui.add_space(40.0);
-        ui.text_edit_singleline(&mut edit_incident.name);
-    });
-    ui.add_space(5.0);
-    ui.horizontal(|ui| {
-        ui.label("New description:");
-        ui.add_space(8.0);
-        ui.text_edit_multiline(&mut edit_incident.description);
-    });
-    ui.add_space(5.0);
-
-    ui.add_space(5.0);
-    ui.vertical_centered(|ui| {
-        if ui.button("Edit").clicked() {
-            sender
-                .send(UIAction::EditIncident(edit_incident.clone()))
-                .unwrap();
-            edit_incident.uuid.clear();
-            edit_incident.name.clear();
-            edit_incident.description.clear();
-        }
+    egui::Frame::group(ui.style()).show(ui, |ui| {
+        ui.label("Incident Modifications:");
+        ui.add_space(10.0);
+        ui.horizontal(|ui| {
+            ui.label("UUID:");
+            ui.add_space(70.0);
+            ui.text_edit_singleline(&mut edit_incident.uuid);
+        });
+        ui.add_space(5.0);
+        ui.horizontal(|ui| {
+            ui.label("New name:");
+            ui.add_space(40.0);
+            ui.text_edit_singleline(&mut edit_incident.name);
+        });
+        ui.add_space(5.0);
+        ui.horizontal(|ui| {
+            ui.label("New description:");
+            ui.add_space(8.0);
+            ui.text_edit_multiline(&mut edit_incident.description);
+        });
+        ui.add_space(10.0);
+        ui.horizontal(|ui| {
+            ui.add_space(368.0);
+            if ui.button("Edit").clicked() {
+                sender
+                    .send(UIAction::EditIncident(edit_incident.clone()))
+                    .unwrap();
+                edit_incident.uuid.clear();
+                edit_incident.name.clear();
+                edit_incident.description.clear();
+            }
+        });
     });
 }
 
@@ -381,7 +318,12 @@
     TableBuilder::new(ui)
         .striped(true)
         .cell_layout(egui::Layout::left_to_right(egui::Align::Center))
-        .columns(Column::remainder(), 6)
+        .column(Column::initial(50.0))
+        .column(Column::remainder())
+        .column(Column::remainder())
+        .column(Column::remainder())
+        .column(Column::initial(75.0))
+        .column(Column::remainder())
         .header(10.0, |mut header| {
             header.col(|ui| {
                 ui.heading("UUID");
@@ -396,7 +338,7 @@
                 ui.heading("Coordinates");
             });
             header.col(|ui| {
-                ui.heading("State");
+                ui.heading("Status");
             });
             header.col(|ui| {
                 ui.heading("Actions");
@@ -424,14 +366,6 @@
                         ui.label(incident.status.clone().meaning());
                     });
                     row.col(|ui| {
-                        // if incident status == Solvable -> show resolve button
-                        // // otherwise show it disabled
-                        // if ui.button("Resolve").clicked() {
-                        //     sender
-                        //         .send(UIAction::ResolveIncident(incident.clone()))
-                        //         .unwrap();
-                        // }
-
                         if incident.status == IncidentStatus::Resolvable {
                             if ui.button("Resolve").clicked() {
                                 sender
@@ -488,7 +422,7 @@
 
         ui.add_space(10.0);
         ui.horizontal(|ui| {
-            ui.add_space(263.0);
+            ui.add_space(376.0);
             if ui.button("Register").clicked() {
                 sender
                     .send(UIAction::RegistrateDrone(drone_registration.clone()))
@@ -581,7 +515,7 @@
                             ui.label(position);
                         });
                         row.col(|ui| {
-                            ui.label(camera.state.clone());
+                            ui.label(camera.status.to_str().clone());
                         });
                     });
                 }
@@ -590,40 +524,36 @@
 }
 
 /// Displays the header of the UI
-fn display_header(
-    ui: &mut egui::Ui,
-    current_layout: &mut Layout,
-    // sender: &Sender<UIAction>,
-    // conection_status: bool,
-) {
+fn display_header(ui: &mut egui::Ui, current_layout: &mut Layout) {
     ui.horizontal(|ui| {
-        ui.image(egui::include_image!("images/logo.png"));
-        ui.heading(egui::RichText::new("Monitor").size(30.0));
+        ui.heading(egui::RichText::new("Monitoring Aplication").size(30.0));
+        ui.with_layout(egui::Layout::right_to_left(egui::Align::Center), |ui| {
+            ui.image(egui::include_image!("images/logo.png"));
+        });
     });
     ui.add_space(15.0);
     ui.horizontal(|ui| {
-        // if ui.button("Connect").clicked() {
-        //     sender.send(UIAction::Connect).unwrap();
-        // }
-        // ui.add_space(500.0);
-
-        // if conection_status {
         ui.label(egui::RichText::new("Connected").color(egui::Color32::GREEN));
-        // } else {
-        //     ui.label(egui::RichText::new("Disconnected").color(egui::Color32::RED));
-        // }
     });
 
     ui.add_space(20.0);
 
-    ui.horizontal(|ui| {
-        ui.selectable_value(current_layout, Layout::IncidentMap, "Map");
-        ui.selectable_value(current_layout, Layout::IncidentList, "Incident List");
-        ui.selectable_value(current_layout, Layout::NewIncident, "Create incident");
-        ui.selectable_value(current_layout, Layout::EditIncident, "Edit incident");
-        ui.selectable_value(current_layout, Layout::DroneList, "Drone List");
-        ui.selectable_value(current_layout, Layout::NewDrone, "Register Drone");
-        ui.selectable_value(current_layout, Layout::CameraList, "Camera List");
+    egui::Frame::group(ui.style()).show(ui, |ui| {
+        ui.horizontal_wrapped(|ui| {
+            ui.selectable_value(current_layout, Layout::IncidentMap, "Map");
+            ui.label("|");
+            ui.selectable_value(current_layout, Layout::IncidentList, "Incident List");
+            ui.label("|");
+            ui.selectable_value(current_layout, Layout::NewIncident, "Create incident");
+            ui.label("|");
+            ui.selectable_value(current_layout, Layout::EditIncident, "Edit incident");
+            ui.label("|");
+            ui.selectable_value(current_layout, Layout::DroneList, "Drone List");
+            ui.label("|");
+            ui.selectable_value(current_layout, Layout::NewDrone, "Register Drone");
+            ui.label("|");
+            ui.selectable_value(current_layout, Layout::CameraList, "Camera List");
+        });
     });
 
     ui.add_space(20.0);
@@ -633,12 +563,6 @@
     fn update(&mut self, ctx: &egui::Context, _frame: &mut eframe::Frame) {
         loop {
             match self.receiver.try_recv() {
-                // Ok(MonitorAction::Disconnect) => {
-                //     self.conection_status = false;
-                // }
-                // Ok(MonitorAction::Connect) => {
-                //     self.conection_status = true;
-                // }
                 Ok(MonitorAction::Drone(drone)) => {
                     update_drones(&mut self.drones, drone);
                 }
@@ -653,12 +577,7 @@
         }
 
         egui::CentralPanel::default().show(ctx, |ui| {
-            display_header(
-                ui,
-                &mut self.current_layout,
-                // &self.sender,
-                // self.connection_status,
-            );
+            display_header(ui, &mut self.current_layout);
 
             match self.current_layout {
                 Layout::IncidentMap => display_incident_map(
@@ -666,6 +585,7 @@
                     &self.incidents,
                     &self.drones,
                     &self.cameras,
+                    &self.charging_station_coordenates,
                     &mut self.tiles,
                     &mut self.map_memory,
                     &mut self.right_click_menu,
@@ -697,8 +617,15 @@
 }
 
 /// Updates the places in the map
-fn update_places(incidents: &Vec<Incident>, drones: &Vec<Drone>, cameras: &Vec<Camera>) -> Places {
+fn update_places(
+    incidents: &Vec<Incident>,
+    drones: &Vec<Drone>,
+    cameras: &Vec<Camera>,
+    charging_station_coordenates: &(f64, f64),
+) -> Places {
     let mut places = vec![];
+
+    let mut activity_cordenates = vec![];
 
     for incident in incidents {
         if incident.status == IncidentStatus::Resolved {
@@ -706,64 +633,83 @@
         }
         let place = Place {
             position: Position::from_lon_lat(incident.x_coordinate, incident.y_coordinate),
-            label: incident.name.clone(),
-            symbol: '⚠', // 💥⌖
+            label: format!("  {}", incident.name.clone()),
+            symbol: '⚠',
             style: Style {
-                label_font: FontId::proportional(20.0),
+                label_font: FontId::proportional(13.0),
                 label_color: Color32::BLACK,
-                label_background: Color32::TRANSPARENT, // Red background
-                symbol_font: FontId::monospace(25.0),
-                symbol_color: Color32::RED,              // White symbol
-                symbol_background: Color32::TRANSPARENT, // Red background
-                symbol_stroke: Stroke::new(2.0, Color32::TRANSPARENT), // Black border
+                label_background: Color32::TRANSPARENT,
+                symbol_font: FontId::monospace(30.0),
+                symbol_color: Color32::RED,
+                symbol_background: Color32::TRANSPARENT,
+                symbol_stroke: Stroke::new(2.0, Color32::TRANSPARENT),
             },
         };
         places.push(place);
+        activity_cordenates.push((incident.x_coordinate, incident.y_coordinate));
     }
 
     for drone in drones {
         let color = match drone.status {
-            DroneStatus::Free => Color32::BLACK,              // MARINE GREEN
-            DroneStatus::AttendingIncident => Color32::BLACK, // CORAL RED
-            DroneStatus::Travelling => Color32::BLACK,        // SHARK GREY
-            DroneStatus::Recharging => Color32::BLACK,        // Coral orange
+            DroneStatus::Free => Color32::BLACK,
+            DroneStatus::AttendingIncident => Color32::from_rgb(220, 20, 60),
+            DroneStatus::Travelling => Color32::from_rgb(255, 79, 0),
+            DroneStatus::Recharging => Color32::GREEN,
         };
+
+        if activity_cordenates.contains(&(drone.x_coordinate, drone.y_coordinate)) {
+            let overlapping_activity = places
+                .iter_mut()
+                .find(|place| {
+                    place.position == Position::from_lon_lat(drone.x_coordinate, drone.y_coordinate)
+                })
+                .unwrap();
+            overlapping_activity.label =
+                format!("{}, ❇{}", overlapping_activity.label, drone.id.clone());
+            continue;
+        }
+
         let place = Place {
             position: Position::from_lon_lat(drone.x_coordinate, drone.y_coordinate),
-            label: drone.id.clone(),
-            symbol: '🚁', // ❇ 🛰  ✈  🚨🌀  👁 🕵
+            label: format!("  {}", drone.id.clone()),
+            symbol: '❇',
+            style: Style {
+                label_font: FontId::proportional(15.0),
+                label_color: Color32::BLACK,
+                label_background: Color32::TRANSPARENT,
+                symbol_font: FontId::monospace(32.0),
+                symbol_color: color,
+                symbol_background: Color32::TRANSPARENT,
+                symbol_stroke: Stroke::new(2.0, Color32::TRANSPARENT),
+            },
+        };
+        places.push(place);
+        activity_cordenates.push((drone.x_coordinate, drone.y_coordinate));
+    }
+
+    for camera in cameras {
+        let color = match camera.status {
+            CameraStatus::Inactive => Color32::BLACK,
+            CameraStatus::Active => Color32::RED,
+        };
+
+        let place = Place {
+            position: Position::from_lon_lat(camera.x_coordinate, camera.y_coordinate),
+            label: format!(" {}", camera.id.clone()),
+            symbol: '📹',
             style: Style {
                 label_font: FontId::proportional(14.0),
                 label_color: Color32::BLACK,
-                label_background: Color32::TRANSPARENT, // Blue background
-                symbol_font: FontId::monospace(25.0),
-                symbol_color: color,                     // White symbol
-                symbol_background: Color32::TRANSPARENT, // Orange background
-                symbol_stroke: Stroke::new(2.0, Color32::TRANSPARENT), // Black border
+                label_background: Color32::TRANSPARENT,
+                symbol_font: FontId::monospace(28.0),
+                symbol_color: color,
+                symbol_background: Color32::TRANSPARENT,
+                symbol_stroke: Stroke::new(2.0, Color32::TRANSPARENT),
             },
         };
         places.push(place);
     }
 
-    for camera in cameras {
-        let place = Place {
-            position: Position::from_lon_lat(camera.x_coordinate, camera.y_coordinate),
-            label: camera.id.clone(),
-            symbol: '📷', // 📷 📸 📹🎥
-            style: Style {
-                label_font: FontId::proportional(14.0),
-                label_color: Color32::BLACK,
-                label_background: Color32::TRANSPARENT, // Orange background
-                symbol_font: FontId::monospace(25.0),
-                symbol_color: Color32::BLACK,            // Electric blue
-                symbol_background: Color32::TRANSPARENT, // Orange background
-                symbol_stroke: Stroke::new(2.0, Color32::TRANSPARENT), // Black border
-            },
-        };
-        places.push(place);
-    }
-
-<<<<<<< HEAD
     let charging_station_place = Place {
         position: Position::from_lon_lat(
             charging_station_coordenates.0,
@@ -783,7 +729,5 @@
     };
     places.push(charging_station_place);
 
-=======
->>>>>>> fb427f23
     Places::new(places)
 }