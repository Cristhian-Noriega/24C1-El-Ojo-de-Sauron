--- conflicted
+++ resolved
@@ -119,10 +119,10 @@
     locked_drone.set_status(DroneStatus::Free);
     drop(locked_drone);
 
-<<<<<<< HEAD
     let threads = vec![
         thread_update,
         thread_read,
+        thread_pending_incidents,
         thread_discharge_battery,
         thread_recharge_battery,
     ];
@@ -135,13 +135,6 @@
             }
         }
     }
-=======
-    thread_update.join().unwrap();
-    thread_read.join().unwrap();
-    thread_pending_incidents.join().unwrap();
-    thread_discharge_battery.join().unwrap();
-    thread_recharge_battery.join().unwrap();
->>>>>>> 5cb32a04
 
     Ok(())
 }
@@ -149,44 +142,30 @@
 /// Reads incoming packets from the server
 fn read_incoming_packets(stream: Arc<Mutex<TcpStream>>, drone: Arc<Mutex<Drone>>, key: &[u8; 32]) {
     loop {
-<<<<<<< HEAD
-        let mut buffer = [0; 1024];
-        let mut locked_stream = match stream.lock() {
-=======
         let locked_stream = match stream.lock() {
->>>>>>> 5cb32a04
             Ok(stream) => stream,
             Err(_) => {
                 println!("Mutex was poisoned");
                 return;
             }
         };
-<<<<<<< HEAD
-
-        match locked_stream.set_nonblocking(true) {
+
+        let mut cloned_stream = match locked_stream.try_clone() {
+            Ok(stream) => stream,
+            Err(_) => {
+                println!("Mutex was poisoned");
+                return;
+            }
+        };
+
+        match cloned_stream.set_nonblocking(true) {
             Ok(_) => {}
             Err(_) => {
                 println!("Error setting non-blocking");
                 return;
             }
-        };
-
-        match locked_stream.read(&mut buffer) {
-            Ok(_) => {
-                let packet = match Packet::from_bytes(&mut buffer.as_slice(), key) {
-                    Ok(packet) => packet,
-                    Err(_) => {
-                        println!("Error reading packet");
-                        continue;
-                    }
-                };
-                drop(locked_stream);
-=======
-
-        let mut cloned_stream = locked_stream.try_clone().unwrap();
->>>>>>> 5cb32a04
-
-        cloned_stream.set_nonblocking(true).unwrap();
+        }
+
         match Packet::from_bytes(&mut cloned_stream, key) {
             Ok(Packet::Publish(publish)) => {
                 drop(locked_stream);
@@ -485,15 +464,6 @@
             simulate_incident_resolution(uuid_clone, server_stream_clone, &key_clone);
         });
 
-<<<<<<< HEAD
-        match thread.join() {
-            Ok(_) => {}
-            Err(_) => {
-                println!("Error in thread");
-            }
-        }
-=======
->>>>>>> 5cb32a04
         return;
     }
 
@@ -735,26 +705,6 @@
     let subscribe_packet = Subscribe::new(packet_id, topics_filters);
     let _ = server_stream.write(subscribe_packet.to_bytes(key).as_slice());
 
-<<<<<<< HEAD
-    match server_stream.set_nonblocking(false) {
-        Ok(_) => {}
-        Err(_) => {
-            println!("Error setting non-blocking");
-            return Err(std::io::Error::new(
-                ErrorKind::Other,
-                "Error setting non-blocking",
-            ));
-        }
-    }
-
-    match Packet::from_bytes(&mut server_stream, key) {
-        Ok(Packet::Suback(_)) => Ok(()),
-        _ => Err(std::io::Error::new(
-            ErrorKind::Other,
-            "Suback was not received.",
-        )),
-    }
-=======
     Ok(())
 
     // server_stream.set_nonblocking(false).unwrap();
@@ -765,7 +715,6 @@
     //         "Suback was not received.",
     //     )),
     // }
->>>>>>> 5cb32a04
 }
 
 /// Unsubscribes from the specified topic filter
@@ -789,26 +738,6 @@
 
     let _ = server_stream.write(unsubscribe_packet.to_bytes(key).as_slice());
 
-<<<<<<< HEAD
-    match server_stream.set_nonblocking(false) {
-        Ok(_) => {}
-        Err(_) => {
-            println!("Error setting non-blocking");
-            return Err(std::io::Error::new(
-                ErrorKind::Other,
-                "Error setting non-blocking",
-            ));
-        }
-    }
-
-    match Packet::from_bytes(&mut server_stream, key) {
-        Ok(Packet::Unsuback(_)) => Ok(()),
-        _ => Err(std::io::Error::new(
-            ErrorKind::Other,
-            "Unsuback was not received.",
-        )),
-    }
-=======
     Ok(())
 
     // server_stream.set_nonblocking(false).unwrap();
@@ -819,7 +748,6 @@
     //         "Unsuback was not received.",
     //     )),
     // }
->>>>>>> 5cb32a04
 }
 
 /// Publishes the specified message to the server
@@ -859,30 +787,6 @@
 
     let _ = server_stream.write(publish_packet.to_bytes(key).as_slice());
 
-<<<<<<< HEAD
-    if qos == QoS::AtMost {
-        return Ok(());
-    }
-
-    match server_stream.set_nonblocking(false) {
-        Ok(_) => {}
-        Err(_) => {
-            println!("Error setting non-blocking");
-            return Err(std::io::Error::new(
-                ErrorKind::Other,
-                "Error setting non-blocking",
-            ));
-        }
-    }
-
-    match Packet::from_bytes(&mut server_stream, key) {
-        Ok(Packet::Puback(_)) => Ok(()),
-        _ => Err(std::io::Error::new(
-            ErrorKind::Other,
-            "Puback was not received.???",
-        )),
-    }
-=======
     // if qos == QoS::AtMost {
     Ok(())
     // }
@@ -895,7 +799,6 @@
     //         "Puback was not received.???",
     //     )),
     // }
->>>>>>> 5cb32a04
 }
 
 /// Travels to the specified location
