use std::{
    io::{ErrorKind, Write},
    net::TcpStream,
};

use common::incident::Incident;
use mqtt::model::{
    components::{
        encoded_string::EncodedString, login::Login, qos::QoS, topic_filter::TopicFilter,
        topic_level::TopicLevel, topic_name::TopicName,
    },
    packet::Packet,
    packets::{connect::Connect, publish::Publish, subscribe::Subscribe},
    return_codes::connect_return_code::ConnectReturnCode,
};

use crate::camera_system::CameraSystem;
<<<<<<< HEAD

=======
>>>>>>> 7f9c87e5
use crate::{camera::Camera, config::Config};

const NEW_INCIDENT: &[u8] = b"new-incident";
const CLOSE_INCIDENT: &[u8] = b"close-incident";
const CAMERA_DATA: &[u8] = b"camera-data";

/// Runs the client
pub fn client_run(config: Config) -> std::io::Result<()> {
    let address = config.get_address().to_owned();
    let username = config.get_username().to_owned();
    let password = config.get_password().to_owned();

    let mut server_stream = connect_to_server(&address, &username, &password)?;

    let mut camera_system = CameraSystem::new();

    // TODO: camaras reales
    for (i, camera) in config.get_cameras().iter().enumerate() {
        let camara = Camera::new(
            i as u8,
            camera.x_coordinate.to_owned(),
            camera.y_coordinate.to_owned(),
        );
        camera_system.add_camera(camara);
    }

    publish_camera_state(&mut camera_system, &mut server_stream)?;

    let new_incident = TopicFilter::new(vec![TopicLevel::Literal(NEW_INCIDENT.to_vec())], false);
    let close_incident = TopicFilter::new(
        vec![
            TopicLevel::Literal(CLOSE_INCIDENT.to_vec()),
            TopicLevel::SingleLevelWildcard,
        ],
        false,
    );
    let topics = vec![new_incident, close_incident];
    subscribe(topics, &mut server_stream)?;

    loop {
        let incoming_publish = match Packet::from_bytes(&mut server_stream) {
            Ok(Packet::Publish(publish)) => publish,
            _ => {
                return Err(std::io::Error::new(
                    ErrorKind::Other,
                    "Unexpected packet type received",
                ))
            }
        };

        let topic_levels = incoming_publish.topic().levels();

        if topic_levels.len() == 1 && topic_levels[0] == NEW_INCIDENT {
            handle_new_incident(incoming_publish, &mut camera_system, &mut server_stream)?;
        } else if topic_levels.len() == 2 && topic_levels[0] == CLOSE_INCIDENT {
            handle_close_incident(incoming_publish, &mut camera_system, &mut server_stream)?;
        }
    }
}

// fn unsubscribe(filter: TopicFilter, server_stream: &mut TcpStream) -> std::io::Result<()> {
//     let packet_id = 1;

//     let topics_filters = vec![(filter)];

//     let unsubscribe_packet = Unsubscribe::new(packet_id, topics_filters);

//     let _ = server_stream.write(unsubscribe_packet.to_bytes().as_slice());

//     match Packet::from_bytes(server_stream) {
//         Ok(Packet::Unsuback(_)) => Ok(()),
//         _ => Err(std::io::Error::new(
//             ErrorKind::Other,
//             "Unsuback was not received.",
//         )),
//     }
// }

/// Handles the subscription to a topic
fn subscribe(filter: Vec<TopicFilter>, server_stream: &mut TcpStream) -> std::io::Result<()> {
    let mut topics_filters = vec![];

    for topic_filter in filter {
        topics_filters.push((topic_filter, QoS::AtLeast));
    }

    let packet_id = 1;

    // let topics_filters = vec![(filter, qos)];

    let subscribe_packet = Subscribe::new(packet_id, topics_filters);
    println!(
        "Subscribe packet: {:?}",
        subscribe_packet.to_bytes().as_slice()
    );
    let _ = server_stream.write(subscribe_packet.to_bytes().as_slice());

    match Packet::from_bytes(server_stream) {
        Ok(Packet::Suback(_)) => Ok(()),
        _ => Err(std::io::Error::new(
            ErrorKind::Other,
            "Suback was not received.",
        )),
    }
}

/// Publishes a message to a topic
fn publish(
    topic_name: TopicName,
    message: Vec<u8>,
    server_stream: &mut TcpStream,
) -> std::io::Result<()> {
    let dup = false;
    let qos = QoS::AtLeast;
    let retain = false;
    let package_identifier = Some(1);
    let message_bytes = message;

    let publish_packet = Publish::new(
        dup,
        qos,
        retain,
        topic_name,
        package_identifier,
        message_bytes,
    );

    let _ = server_stream.write(publish_packet.to_bytes().as_slice());

    match Packet::from_bytes(server_stream) {
        Ok(Packet::Puback(_)) => Ok(()),
        _ => Err(std::io::Error::new(
            ErrorKind::Other,
            "Puback was not received.",
        )),
    }
}

<<<<<<< HEAD
fn connect_to_server(address: &str, username: &str, password: &str) -> std::io::Result<TcpStream> {
=======
/// Connects to the server
fn connect_to_server(address: &str) -> std::io::Result<TcpStream> {
>>>>>>> 7f9c87e5
    println!("\nConnecting to address: {:?}", address);
    let mut to_server_stream = TcpStream::connect(address)?;

    let client_id_bytes: Vec<u8> = b"camera system".to_vec();
    let client_id = EncodedString::new(client_id_bytes);
    let will = None;

    let username = EncodedString::new(username.as_bytes().to_vec());
    let password = Some(EncodedString::new(password.as_bytes().to_vec()));
    let login = Some(Login::new(username, password));

    let connect = Connect::new(false, 0, client_id, will, login);

    let _ = to_server_stream.write(connect.to_bytes().as_slice());

    match Packet::from_bytes(&mut to_server_stream) {
        Ok(Packet::Connack(connack)) => match connack.connect_return_code() {
            ConnectReturnCode::ConnectionAccepted => Ok(to_server_stream),
            _ => Err(std::io::Error::new(
                ErrorKind::Other,
                format!("Connection refused: {:?}", connack.connect_return_code()),
            )),
        },
        _ => Err(std::io::Error::new(ErrorKind::Other, "No connack recibed")),
    }
}

/// Publishes the camera state to the server
fn publish_camera_state(
    camera_system: &mut CameraSystem,
    server_stream: &mut TcpStream,
) -> std::io::Result<()> {
    let cameras_data = camera_system.cameras_data().as_bytes().to_vec();
    let topic_name = TopicName::new(vec![CAMERA_DATA.to_vec()], false);

    publish(topic_name, cameras_data, server_stream)
}

// new-incident
//      activar las camaras correspondientes
//      publicar el estado actualizado de la camaras
//      subscribe to close-incident/uuid

/// Handles a new incident
fn handle_new_incident(
    incoming_publish: Publish,
    camera_system: &mut CameraSystem,
    server_stream: &mut TcpStream,
) -> std::io::Result<()> {
    let incident_string = String::from_utf8_lossy(incoming_publish.message()).to_string();
    let incident = match Incident::from_string(incident_string) {
        Ok(incident) => incident,
        Err(_) => {
            return Err(std::io::Error::new(
                ErrorKind::Other,
                "Error parsing incident",
            ))
        }
    };

    println!("New incident: {:?}", incident);

    camera_system.new_incident(incident.clone());

    publish_camera_state(camera_system, server_stream)?;
    Ok(())
}

// close-incident/uuid
//      pasar a Sleep las camaras correspondientes
//      publicar el estado actualizado de las camaras
//      unsubscribe from close-incident/uuid

/// Handles the closing of an incident
fn handle_close_incident(
    incoming_publish: Publish,
    camera_system: &mut CameraSystem,
    server_stream: &mut TcpStream,
) -> std::io::Result<()> {
    let topic_levels = incoming_publish.topic().levels();

    let incident_id = String::from_utf8_lossy(topic_levels[1].as_slice()).to_string();
    camera_system.close_incident(&incident_id);

    publish_camera_state(camera_system, server_stream)?;

    Ok(())
}<|MERGE_RESOLUTION|>--- conflicted
+++ resolved
@@ -15,10 +15,7 @@
 };
 
 use crate::camera_system::CameraSystem;
-<<<<<<< HEAD
-
-=======
->>>>>>> 7f9c87e5
+
 use crate::{camera::Camera, config::Config};
 
 const NEW_INCIDENT: &[u8] = b"new-incident";
@@ -157,12 +154,9 @@
     }
 }
 
-<<<<<<< HEAD
+/// Connects to the server
 fn connect_to_server(address: &str, username: &str, password: &str) -> std::io::Result<TcpStream> {
-=======
-/// Connects to the server
-fn connect_to_server(address: &str) -> std::io::Result<TcpStream> {
->>>>>>> 7f9c87e5
+
     println!("\nConnecting to address: {:?}", address);
     let mut to_server_stream = TcpStream::connect(address)?;
 
