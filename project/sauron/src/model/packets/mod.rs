--- conflicted
+++ resolved
@@ -1,9 +1,6 @@
 pub mod connack;
 pub mod connect;
 pub mod publish;
-<<<<<<< HEAD
 pub mod puback;
 pub mod disconnect;
-=======
-pub mod pingreq;
->>>>>>> 98ea74e2
+pub mod pingreq;