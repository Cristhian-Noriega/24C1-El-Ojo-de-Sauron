use std::{
    io::{ErrorKind, Read, Write},
    net::TcpStream,
    sync::{Arc, Mutex, MutexGuard},
    thread,
    time::Duration,
};

use mqtt::model::{
    components::{
        encoded_string::EncodedString, login::Login, qos::QoS, topic_filter::TopicFilter,
        topic_level::TopicLevel, topic_name::TopicName,
    },
    packet::Packet,
    packets::{connect::Connect, publish::Publish, subscribe::Subscribe, unsubscribe::Unsubscribe},
    return_codes::connect_return_code::ConnectReturnCode,
};

use crate::{
    config::Config,
    drone::Drone,
    drone_status::{DroneStatus, TravelLocation},
};

use common::incident::Incident;

const NEW_INCIDENT: &[u8] = b"new-incident";
const ATTENDING_INCIDENT: &[u8] = b"attending-incident";
const CLOSE_INCIDENT: &[u8] = b"close-incident";
const DRONE_DATA: &[u8] = b"drone-data";
const READY_INCIDENT: &[u8] = b"ready-incident";

const READ_MESSAGE_INTERVAL: u64 = 1;
const UPDATE_DATA_INTERVAL: u64 = 1;
const CHECK_BATTERY_INTERVAL: u64 = 5;

const TRAVEL_INTERVAL: u64 = 1;
const BATTERY_DISCHARGE_INTERVAL: u64 = 5;
const BATTERY_RECHARGE_INTERVAL: u64 = 1;

const DRONE_ATTENDING_DURATION: u64 = 10;

<<<<<<< HEAD
=======
//let server_stream = connect_to_server(address, client_id)?;
// let server_stream = Arc::new(Mutex::new(server_stream));

// let drone = Arc::new(Mutex::new(Drone::new(client_id.to_string())));

/// Runs the client with the specified configuration
>>>>>>> 7f9c87e5
pub fn client_run(config: Config) -> std::io::Result<()> {
    let address = config.get_address().to_owned();

    let server_stream = connect_to_server(
        &address,
        config.get_id(),
        config.get_username(),
        config.get_password(),
    )?;
    let server_stream = Arc::new(Mutex::new(server_stream));

    let drone = Arc::new(Mutex::new(Drone::new(
        config.get_id(),
        config.get_x_central_position(),
        config.get_y_central_position(),
        config.get_x_anchor_position(),
        config.get_y_anchor_position(),
        config.get_velocity(),
        config.get_active_range(),
    )));

    let new_incident = TopicFilter::new(vec![TopicLevel::Literal(NEW_INCIDENT.to_vec())], false);

    match server_stream.lock() {
        Ok(mut server_stream) => {
            subscribe(new_incident, &mut server_stream)?;
        }
        Err(_) => {
            return Err(std::io::Error::new(ErrorKind::Other, "Mutex was poisoned"));
        }
    }

    let server_stream_clone = server_stream.clone();
    let drone_clone = drone.clone();

    let thread_update = thread::spawn(move || {
        update_drone_status(server_stream_clone, drone_clone);
    });

    let server_stream_cloned = server_stream.clone();
    let drone_cloned = drone.clone();

    let thread_read = thread::spawn(move || {
        read_incoming_packets(server_stream_cloned, drone_cloned);
    });

    let drone_cloned = drone.clone();
    let thread_discharge_battery = thread::spawn(move || {
        discharge_battery(drone_cloned);
    });

    let drone_cloned = drone.clone();
    let thread_recharge_battery = thread::spawn(move || {
        recharge_battery(drone_cloned);
    });

    thread_update.join().unwrap();
    thread_read.join().unwrap();
    thread_discharge_battery.join().unwrap();
    thread_recharge_battery.join().unwrap();

    Ok(())
}

/// Reads incoming packets from the server
fn read_incoming_packets(stream: Arc<Mutex<TcpStream>>, drone: Arc<Mutex<Drone>>) {
    loop {
        let mut buffer = [0; 1024];
        let mut locked_stream = stream.lock().unwrap();

        locked_stream.set_nonblocking(true).unwrap();
        match locked_stream.read(&mut buffer) {
            Ok(_) => {
                let packet = Packet::from_bytes(&mut buffer.as_slice()).unwrap();
                drop(locked_stream);

                match packet {
                    Packet::Publish(publish) => {
                        let cloned_drone = drone.clone();
                        let cloned_stream = stream.clone();

                        handle_publish(publish, cloned_drone, cloned_stream);
                    }
                    Packet::Puback(_) => println!("Received Puback packet!"),
                    Packet::Pingresp(_) => println!("Received Pingresp packet!"),
                    Packet::Suback(_) => println!("Received Suback packet!"),
                    Packet::Unsuback(_) => println!("Received Unsuback packet!"),
                    Packet::Pingreq(_) => println!("Received Pingreq packet!"),
                    Packet::Disconnect(_) => {
                        println!("Received Disconnect packet!");
                        break;
                    }
                    _ => println!("Received unsupported packet type"),
                }
            }
            Err(e) if e.kind() == ErrorKind::WouldBlock => {
                drop(locked_stream);
                thread::sleep(Duration::from_secs(READ_MESSAGE_INTERVAL));
                continue;
            }
            Err(e) => {
                println!("Lost connection to server: {:?}", e);
                break;
            }
        }
    }
}

/// Handles the incoming publish packet
fn handle_publish(
    publish: Publish,
    drone: Arc<Mutex<Drone>>,
    server_stream: Arc<Mutex<TcpStream>>,
) {
    let message = String::from_utf8(publish.message().to_vec()).unwrap();

    let topic_levels = publish.topic().levels();
    if topic_levels.len() == 1 && topic_levels[0] == NEW_INCIDENT {
        let incident = match Incident::from_string(message) {
            Ok(incident) => incident,
            Err(_) => {
                println!("Invalid incident message");
                return;
            }
        };
        handle_new_incident(incident, drone, server_stream);
        return;
    }

    if topic_levels.len() != 2 {
        return;
    }

    let incident_uuid = match String::from_utf8(topic_levels[1].to_vec()) {
        Ok(uuid) => uuid,
        Err(_) => {
            println!("Invalid incident uuid");
            return;
        }
    };

    if topic_levels[0] == ATTENDING_INCIDENT {
        handle_attending_incident(incident_uuid, drone, server_stream);
    } else if topic_levels[0] == CLOSE_INCIDENT {
        handle_close_incident(incident_uuid, drone, server_stream)
    }
}

/// Handles a new incident
fn handle_new_incident(
    incident: Incident,
    drone: Arc<Mutex<Drone>>,
    server_stream: Arc<Mutex<TcpStream>>,
) {
    let topic_filter = TopicFilter::new(
        vec![
            TopicLevel::Literal(ATTENDING_INCIDENT.to_vec()),
            TopicLevel::Literal(incident.uuid.clone().into_bytes()),
        ],
        false,
    );

    let mut stream_locked = match server_stream.lock() {
        Ok(stream) => stream,
        Err(_) => {
            println!("Mutex was poisoned");
            return;
        }
    };

    match subscribe(topic_filter, &mut stream_locked) {
        Ok(_) => {
            println!("Subscribed to the incident topic");
        }
        Err(e) => {
            eprintln!("Error: {:?}", e);
            return;
        }
    }

    drop(stream_locked);

    let mut drone_locked = match drone.lock() {
        Ok(drone) => drone,
        Err(_) => {
            println!("Mutex was poisoned");
            return;
        }
    };

    if drone_locked.is_below_minimun() {
        println!("Drone battery is below minimum level");
        drop(drone_locked);
        return;
    }

    if !drone_locked.is_within_range(incident.x_coordinate, incident.y_coordinate) {
        println!("Drone is not within range of the incident");
        drop(drone_locked);
        return;
    }

    match drone_locked.status() {
        DroneStatus::Free => (),
        DroneStatus::Travelling(TravelLocation::Anchor) => (),
        _ => {
            println!("Drone is not free");
            drop(drone_locked);
            return;
        }
    }

    drone_locked.set_incident(Some(incident.clone()));
    drop(drone_locked);

    println!(
        "Traveling to incident location: {}, {}",
        incident.x_coordinate, incident.y_coordinate
    );

    thread::spawn(move || {
        travel_to_new_incident(drone, server_stream, incident);
    });
}

/// Starts the travel to the new incident
fn travel_to_new_incident(
    drone: Arc<Mutex<Drone>>,
    server_stream: Arc<Mutex<TcpStream>>,
    incident: Incident,
) {
    let cloned_drone = drone.clone();

    travel(
        cloned_drone,
        incident.x_coordinate,
        incident.y_coordinate,
        TravelLocation::Incident,
    );

    let mut drone_locked = match drone.lock() {
        Ok(drone) => drone,
        Err(_) => {
            println!("Mutex was poisoned");
            return;
        }
    };

    if drone_locked.check_is_travelling_to_incident() {
        println!("Drone is no longer travelling to the incident location");
        drop(drone_locked);
        return;
    }

    println!("Drone arrived to the incident location");

    drone_locked.set_status(DroneStatus::AttendingIncident);
    drop(drone_locked);

    let mut locked_stream = match server_stream.lock() {
        Ok(stream) => stream,
        Err(_) => {
            println!("Mutex was poisoned");
            return;
        }
    };

    let topic_filter = TopicFilter::new(
        vec![
            TopicLevel::Literal(CLOSE_INCIDENT.to_vec()),
            TopicLevel::Literal(incident.uuid.clone().into_bytes()),
        ],
        false,
    );

    match subscribe(topic_filter, &mut locked_stream) {
        Ok(_) => println!("Subscribed to the close incident topic"),
        Err(_) => println!("Drone subscribe to close incident topic. no le llego el suback"),
    }

    let topic_name = TopicName::new(
        vec![
            TopicLevel::Literal(ATTENDING_INCIDENT.to_vec()).to_bytes(),
            TopicLevel::Literal(incident.uuid.clone().into_bytes()).to_bytes(),
        ],
        false,
    );
    let message = b"".to_vec();

    match publish(topic_name, message, &mut locked_stream, QoS::AtMost) {
        Ok(_) => println!("Drone is attending the incident"),
        Err(_) => println!("Drone is attending the incident. no le llego el puback"),
    }

    drop(locked_stream);
}

/// Handles the attending incident
fn handle_attending_incident(
    uuid: String,
    drone: Arc<Mutex<Drone>>,
    server_stream: Arc<Mutex<TcpStream>>,
) {
    println!("ME LLEGO  UN ATTENDININCIDENT ??????");
    let mut drone_locked = match drone.lock() {
        Ok(drone) => drone,
        Err(_) => {
            println!("Mutex was poisoned");
            return;
        }
    };

    if drone_locked.incident().is_none() {
        println!("Drone has no incident assigned");
        return;
    }

    drone_locked.increment_attending_counter();

    println!(
        "A VER CUANTOS DRON COUNT? : {}",
        drone_locked.attending_counter()
    );

    if drone_locked.attending_counter() < 2 {
        drop(drone_locked);
        return;
    }

    drop(drone_locked);

    let topic_filter = TopicFilter::new(
        vec![
            TopicLevel::Literal(ATTENDING_INCIDENT.to_vec()),
            TopicLevel::Literal(uuid.clone().into_bytes()),
        ],
        false,
    );

    let mut locked_stream = match server_stream.lock() {
        Ok(stream) => stream,
        Err(_) => {
            println!("Mutex was poisoned");
            return;
        }
    };

    match unsubscribe(topic_filter, &mut locked_stream) {
        Ok(_) => println!("Unsubscribed from the incident topic"),
        Err(e) => eprintln!("Error: {:?}", e),
    }

    drop(locked_stream);

    let mut drone_locked = match drone.lock() {
        Ok(drone) => drone,
        Err(_) => {
            println!("Mutex was poisoned");
            return;
        }
    };

    if drone_locked.status() == DroneStatus::AttendingIncident {
        drop(drone_locked);

        let server_stream_clone = server_stream.clone();
        let uuid_clone = uuid.clone();

        let thread = thread::spawn(move || {
            simulate_incident_resolution(uuid_clone, server_stream_clone);
        });

        thread.join().unwrap();
        return;
    }

    let x = drone_locked.x_anchor_coordinate();
    let y = drone_locked.y_anchor_coordinate();
    drone_locked.set_incident(None);

    drop(drone_locked);

    travel(drone.clone(), x, y, TravelLocation::Anchor);

    drone_locked = match drone.lock() {
        Ok(drone) => drone,
        Err(_) => {
            println!("Mutex was poisoned");
            return;
        }
    };

    drone_locked.set_status(DroneStatus::Free);
    drop(drone_locked);
}

/// Simulates the incident resolution
fn simulate_incident_resolution(uuid: String, server_stream: Arc<Mutex<TcpStream>>) {
    let duration_incident = Duration::from_secs(DRONE_ATTENDING_DURATION);

    println!(
        "Incident will be resolved in {} seconds",
        DRONE_ATTENDING_DURATION
    );

    thread::sleep(duration_incident);

    println!("Incident resolved");

    let topic_name = TopicName::new(
        vec![
            TopicLevel::Literal(READY_INCIDENT.to_vec()).to_bytes(),
            TopicLevel::Literal(uuid.into_bytes()).to_bytes(),
        ],
        false,
    );
    let message = b"".to_vec();

    let mut locked_stream = match server_stream.lock() {
        Ok(stream) => stream,
        Err(_) => {
            println!("Mutex was poisoned");
            return;
        }
    };

    println!("Publishing incident resolution");

    match publish(topic_name, message, &mut locked_stream, QoS::AtLeast) {
        Ok(_) => println!("Incident has been resolved"),
        Err(e) => eprintln!("Error: {:?}", e),
    }

    drop(locked_stream);
}

/// Handles the closing of an incident
fn handle_close_incident(
    closing_incident_uuid: String,
    drone: Arc<Mutex<Drone>>,
    server_stream: Arc<Mutex<TcpStream>>,
) {
    println!("ME LLEGO UN CLOSE INCIDENT DEL MONITOR? ");
    let mut locked_drone = match drone.lock() {
        Ok(drone) => drone,
        Err(_) => {
            println!("Mutex was poisoned");
            return;
        }
    };
    let current_incident = match locked_drone.incident() {
        Some(current_incident) => current_incident,
        None => {
            println!("No current incident");
            return;
        }
    };

    if current_incident.uuid != closing_incident_uuid {
        println!("Close incident received does not match current incident of drone.");
        return;
    }

    locked_drone.set_incident(None);
    println!("Current incident closed");
    let x = locked_drone.x_anchor_coordinate();
    let y = locked_drone.y_anchor_coordinate();

    drop(locked_drone);

    let topic_filter = TopicFilter::new(
        vec![
            TopicLevel::Literal(CLOSE_INCIDENT.to_vec()),
            TopicLevel::Literal(current_incident.uuid.clone().into_bytes()),
        ],
        false,
    );

    let mut stream = match server_stream.lock() {
        Ok(stream) => stream,
        Err(_) => {
            println!("Mutex was poisoned");
            return;
        }
    };

    match unsubscribe(topic_filter, &mut stream) {
        Ok(_) => println!("Unsubscribed from the close incident topic"),
        Err(e) => eprintln!("Error: {:?}", e),
    }

    drop(stream);

    let cloned_drone = drone.clone();

    let thread = thread::spawn(move || {
        travel(cloned_drone, x, y, TravelLocation::Anchor);
    });

    thread.join().unwrap();

    let mut locked_drone = match drone.lock() {
        Ok(drone) => drone,
        Err(_) => {
            println!("Mutex was poisoned");
            return;
        }
    };

    locked_drone.set_status(DroneStatus::Free);
    drop(locked_drone);
}

/// Updates the drone status
fn update_drone_status(server_stream: Arc<Mutex<TcpStream>>, drone: Arc<Mutex<Drone>>) {
    loop {
        let drone = match drone.lock() {
            Ok(drone) => drone,
            Err(_) => {
                println!("Mutex was poisoned");
                return;
            }
        };

        let mut levels = vec![DRONE_DATA.to_vec()];
        levels.push(drone.id().to_string().into_bytes());

        let topic_name = TopicName::new(levels, false);
        let message = drone.data().into_bytes();

        drop(drone);
        let mut stream = match server_stream.lock() {
            Ok(server_stream) => server_stream,
            Err(_) => {
                println!("Mutex was poisoned");
                return;
            }
        };

        match publish(topic_name, message, &mut stream, QoS::AtMost) {
            Ok(_) => {}
            Err(e) => eprintln!("Error: {:?}", e),
        }

        drop(stream);

        thread::sleep(Duration::from_secs(UPDATE_DATA_INTERVAL));
    }
}

<<<<<<< HEAD
fn connect_to_server(
    address: &str,
    id: u8,
    username: &str,
    password: &str,
) -> std::io::Result<TcpStream> {
=======
/// Connects to the server with the specified address
fn connect_to_server(address: &str, id: u8) -> std::io::Result<TcpStream> {
>>>>>>> 7f9c87e5
    println!("\nConnecting to address: {:?}", address);
    let mut to_server_stream = TcpStream::connect(address)?;

    let client_id_bytes: Vec<u8> = id.to_string().into_bytes();

    let client_id = EncodedString::new(client_id_bytes);
    let will = None;

    let username = EncodedString::from_string(&username.to_string());
    let password = Some(EncodedString::from_string(&password.to_string()));

    let login = Some(Login::new(username, password));
    let connect = Connect::new(false, 0, client_id, will, login);

    let _ = to_server_stream.write(connect.to_bytes().as_slice());

    match Packet::from_bytes(&mut to_server_stream) {
        Ok(Packet::Connack(connack)) => match connack.connect_return_code() {
            ConnectReturnCode::ConnectionAccepted => Ok(to_server_stream),
            _ => Err(std::io::Error::new(
                ErrorKind::Other,
                format!("Connection refused: {:?}", connack.connect_return_code()),
            )),
        },
        _ => Err(std::io::Error::new(ErrorKind::Other, "No connack recibed")),
    }
}

/// Subscribes to the specified topic filter
fn subscribe(
    filter: TopicFilter,
    server_stream: &mut MutexGuard<TcpStream>,
) -> std::io::Result<()> {
    let mut server_stream = server_stream.try_clone().unwrap();

    let packet_id = 1;
    let qos = QoS::AtLeast;
    let topics_filters = vec![(filter, qos)];

    let subscribe_packet = Subscribe::new(packet_id, topics_filters);
    let _ = server_stream.write(subscribe_packet.to_bytes().as_slice());

    server_stream.set_nonblocking(false).unwrap();
    match Packet::from_bytes(&mut server_stream) {
        Ok(Packet::Suback(_)) => Ok(()),
        _ => Err(std::io::Error::new(
            ErrorKind::Other,
            "Suback was not received.",
        )),
    }
}

/// Unsubscribes from the specified topic filter
fn unsubscribe(
    filter: TopicFilter,
    server_stream: &mut MutexGuard<TcpStream>,
) -> std::io::Result<()> {
    let mut server_stream = server_stream.try_clone().unwrap();

    let packet_id = 1;
    let topics_filters = vec![(filter)];

    let unsubscribe_packet = Unsubscribe::new(packet_id, topics_filters);

    let _ = server_stream.write(unsubscribe_packet.to_bytes().as_slice());

    server_stream.set_nonblocking(false).unwrap();
    match Packet::from_bytes(&mut server_stream) {
        Ok(Packet::Unsuback(_)) => Ok(()),
        _ => Err(std::io::Error::new(
            ErrorKind::Other,
            "Unsuback was not received.",
        )),
    }
}

/// Publishes the specified message to the server
fn publish(
    topic_name: TopicName,
    message: Vec<u8>,
    server_stream: &mut MutexGuard<TcpStream>,
    qos: QoS,
) -> std::io::Result<()> {
    let mut server_stream = server_stream.try_clone().unwrap();

    let dup = false;
    let retain = false;
    let mut package_identifier = None;
    if qos == QoS::AtLeast {
        package_identifier = Some(1);
    } else if QoS::AtMost == qos {
        package_identifier = None;
    }
    let message_bytes = message;

    let publish_packet = Publish::new(
        dup,
        qos.clone(),
        retain,
        topic_name,
        package_identifier,
        message_bytes,
    );

    let _ = server_stream.write(publish_packet.to_bytes().as_slice());

    if qos == QoS::AtMost {
        return Ok(());
    }

    server_stream.set_nonblocking(false).unwrap();
    match Packet::from_bytes(&mut server_stream) {
        Ok(Packet::Puback(_)) => Ok(()),
        _ => Err(std::io::Error::new(
            ErrorKind::Other,
            "Puback was not received.???",
        )),
    }
}

/// Travels to the specified location
fn travel(drone: Arc<Mutex<Drone>>, x: f64, y: f64, travel_location: TravelLocation) {
    println!("Traveling to ({}, {})", x, y);
    let mut locked_drone = match drone.lock() {
        Ok(drone) => drone,
        Err(_) => {
            println!("Mutex was poisoned");
            return;
        }
    };

    locked_drone.set_status(DroneStatus::Travelling(travel_location));
    drop(locked_drone);

    loop {
        let mut locked_drone = match drone.lock() {
            Ok(drone) => drone,
            Err(_) => {
                println!("Mutex was poisoned");
                return;
            }
        };
        let distance = locked_drone.distance_to(x, y);
        let status = locked_drone.status();

        if distance == 0.0 || status != DroneStatus::Travelling(travel_location) {
            drop(locked_drone);
            break;
        }

        locked_drone.travel_to(x, y);
        drop(locked_drone);
        thread::sleep(Duration::from_secs(TRAVEL_INTERVAL));
    }
}

/// Discharges the battery of the drone
fn discharge_battery(drone: Arc<Mutex<Drone>>) {
    loop {
        let mut locked_drone = match drone.lock() {
            Ok(drone) => drone,
            Err(_) => {
                println!("Mutex was poisoned");
                return;
            }
        };

        locked_drone.discharge_battery();
        drop(locked_drone);

        thread::sleep(Duration::from_secs(BATTERY_DISCHARGE_INTERVAL));
    }
}

/// Recharges the battery of the drone
fn recharge_battery(drone: Arc<Mutex<Drone>>) {
    loop {
        let locked_drone = match drone.lock() {
            Ok(drone) => drone,
            Err(_) => {
                println!("Mutex was poisoned");
                return;
            }
        };

        if !locked_drone.is_below_minimun() || locked_drone.status() != DroneStatus::Free {
            drop(locked_drone);
            thread::sleep(Duration::from_secs(CHECK_BATTERY_INTERVAL));
            continue;
        }

        // RECHARGE BATTERY
        println!("Drone needs to recharge battery");

        let x = locked_drone.x_central_coordinate();
        let y = locked_drone.y_central_coordinate();
        drop(locked_drone);

        travel(drone.clone(), x, y, TravelLocation::Central);

        let mut locked_drone = match drone.lock() {
            Ok(drone) => drone,
            Err(_) => {
                println!("Mutex was poisoned");
                return;
            }
        };

        println!("Drone recharge battery");

        locked_drone.set_status(DroneStatus::Recharging);
        drop(locked_drone);

        loop {
            let mut locked_drone = match drone.lock() {
                Ok(drone) => drone,
                Err(_) => {
                    println!("Mutex was poisoned");
                    return;
                }
            };

            locked_drone.recharge_battery();
            if locked_drone.is_fully_charged() {
                drop(locked_drone);
                break;
            }
            drop(locked_drone);

            thread::sleep(Duration::from_secs(BATTERY_RECHARGE_INTERVAL));
        }

        let locked_drone = match drone.lock() {
            Ok(drone) => drone,
            Err(_) => {
                println!("Mutex was poisoned");
                return;
            }
        };

        let x = locked_drone.x_anchor_coordinate();
        let y = locked_drone.y_anchor_coordinate();
        drop(locked_drone);

        travel(drone.clone(), x, y, TravelLocation::Anchor);

        let mut locked_drone = match drone.lock() {
            Ok(drone) => drone,
            Err(_) => {
                println!("Mutex was poisoned");
                return;
            }
        };

        locked_drone.set_status(DroneStatus::Free);
        drop(locked_drone);
    }
}<|MERGE_RESOLUTION|>--- conflicted
+++ resolved
@@ -40,15 +40,7 @@
 
 const DRONE_ATTENDING_DURATION: u64 = 10;
 
-<<<<<<< HEAD
-=======
-//let server_stream = connect_to_server(address, client_id)?;
-// let server_stream = Arc::new(Mutex::new(server_stream));
-
-// let drone = Arc::new(Mutex::new(Drone::new(client_id.to_string())));
-
 /// Runs the client with the specified configuration
->>>>>>> 7f9c87e5
 pub fn client_run(config: Config) -> std::io::Result<()> {
     let address = config.get_address().to_owned();
 
@@ -599,17 +591,14 @@
     }
 }
 
-<<<<<<< HEAD
+/// Connects to the server with the specified address
 fn connect_to_server(
     address: &str,
     id: u8,
     username: &str,
     password: &str,
 ) -> std::io::Result<TcpStream> {
-=======
-/// Connects to the server with the specified address
-fn connect_to_server(address: &str, id: u8) -> std::io::Result<TcpStream> {
->>>>>>> 7f9c87e5
+    
     println!("\nConnecting to address: {:?}", address);
     let mut to_server_stream = TcpStream::connect(address)?;
 
