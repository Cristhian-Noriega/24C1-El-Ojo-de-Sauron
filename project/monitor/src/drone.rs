<<<<<<< HEAD
=======

>>>>>>> 4de4f673
#[derive(Debug, PartialEq, Clone)]
pub struct Drone {
    pub id: String,
    pub state: String,
    pub battery: usize,
    pub x_coordinate: f64,
    pub y_coordinate: f64,
}

impl Drone {
    pub fn new(
        id: String,
        state: String, //pasarlo quizas a enum
        battery: usize,
        x_coordinate: f64,
        y_coordinate: f64,
    ) -> Self {
        Self {
            id,
            state,
            battery,
            x_coordinate,
            y_coordinate,
        }
    }
}<|MERGE_RESOLUTION|>--- conflicted
+++ resolved
@@ -1,7 +1,4 @@
-<<<<<<< HEAD
-=======
 
->>>>>>> 4de4f673
 #[derive(Debug, PartialEq, Clone)]
 pub struct Drone {
     pub id: String,
