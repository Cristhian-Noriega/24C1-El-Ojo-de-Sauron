--- conflicted
+++ resolved
@@ -353,7 +353,6 @@
             let username = split[1].to_vec();
             let password = split[2].to_vec();
 
-<<<<<<< HEAD
             let client_manager = self.client_manager.write().unwrap();
             
             match client_manager.authenticate_client(client_id.clone(), username.clone(), password.clone()) {
@@ -367,36 +366,7 @@
                 Err(e) => {
                     self.log_file.error(e.to_string().as_str());
                 }
-=======
-            let client_manager = match self.client_manager.write() {
-                Ok(client_manager) => client_manager,
-                Err(_) => {
-                    self.log_file
-                        .error("Error getting client manager for client registration");
-                    return;
-                }
-            };
-            if client_manager.authenticate_client(
-                client_id.clone(),
-                username.clone(),
-                password.clone(),
-            ) {
-                self.log_file.info("Client already registered");
-            } else {
-                self.log_file.log_client_registrated(&client_id.clone());
-                client_manager.register_client(client_id, username, password);
->>>>>>> 1e4304a7
-            }
-            // if client_manager.authenticate_client(
-            //     client_id.clone(),
-            //     username.clone(),
-            //     password.clone(),
-            // ) {
-            //     self.log_file.info("Client already registered");
-            // } else {
-            //     self.log_file.log_client_registrated(&client_id.clone());
-            //     client_manager.register_client(client_id, username, password);
-            // }
+            }
         } else {
             self.log_file
                 .error("Invalid topic for server reserved topic");
