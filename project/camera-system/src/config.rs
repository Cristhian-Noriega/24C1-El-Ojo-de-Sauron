--- conflicted
+++ resolved
@@ -35,18 +35,17 @@
         &self.address
     }
 
-<<<<<<< HEAD
+    /// Returns the username of the camera system
     pub fn get_username(&self) -> &str {
         &self.username
     }
 
+    /// Returns the password of the camera system
     pub fn get_password(&self) -> &str {
         &self.password
     }
 
-=======
-    /// Returns the cameras of the server
->>>>>>> 7f9c87e5
+    /// Returns the cameras of the camera system
     pub fn get_cameras(&self) -> Vec<Position> {
         self.cameras.clone()
     }
