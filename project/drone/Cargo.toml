[package]
name = "drone"
version = "0.1.0"
edition = "2021"

# See more keys and their definitions at https://doc.rust-lang.org/cargo/reference/manifest.html

[dependencies]
mqtt ={ path = "../mqtt" }
<<<<<<< HEAD
common = { path = "../common" }
=======
serde = "1.0.203"
serde_json = "1.0.117"
>>>>>>> 7b2509a4
<|MERGE_RESOLUTION|>--- conflicted
+++ resolved
@@ -7,9 +7,6 @@
 
 [dependencies]
 mqtt ={ path = "../mqtt" }
-<<<<<<< HEAD
 common = { path = "../common" }
-=======
 serde = "1.0.203"
-serde_json = "1.0.117"
->>>>>>> 7b2509a4
+serde_json = "1.0.117"