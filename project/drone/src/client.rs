--- conflicted
+++ resolved
@@ -37,17 +37,15 @@
 const BATTERY_DISCHARGE_INTERVAL: u64 = 5;
 const BATTERY_RECHARGE_INTERVAL: u64 = 1;
 
-<<<<<<< HEAD
-pub fn client_run(address: &str, client_id: &str) -> std::io::Result<()> {
-    let server_stream = connect_to_server(address, client_id)?;
-    let server_stream = Arc::new(Mutex::new(server_stream));
-
-    let drone = Arc::new(Mutex::new(Drone::new(client_id.to_string())));
-=======
+    //let server_stream = connect_to_server(address, client_id)?;
+   // let server_stream = Arc::new(Mutex::new(server_stream));
+
+   // let drone = Arc::new(Mutex::new(Drone::new(client_id.to_string())));
+
 pub fn client_run(config: Config) -> std::io::Result<()> {
     let address = config.get_address().to_owned();
 
-    let server_stream = connect_to_server(&address)?;
+    let server_stream = connect_to_server(&address, config.get_id())?;
     let server_stream = Arc::new(Mutex::new(server_stream));
 
     let drone = Arc::new(Mutex::new(Drone::new(
@@ -61,7 +59,7 @@
         config.get_velocity(),
         config.get_active_range(),
     )));
->>>>>>> 7b2509a4
+
 
     let new_incident = TopicFilter::new(vec![TopicLevel::Literal(NEW_INCIDENT.to_vec())], false);
 
@@ -425,7 +423,7 @@
         });
 
         thread.join().unwrap();
-
+        
         // println!("DESPUES DE RESOLVER EL INCIDENTE EN EL THREAD");
         // let topic_filter = TopicFilter::new(
         //     vec![
@@ -457,7 +455,6 @@
     let duration_incident = Duration::from_secs(10);
     thread::sleep(duration_incident);
 
-<<<<<<< HEAD
     let topic_name = TopicName::new(
         vec![
             TopicLevel::Literal(READY_INCIDENT.to_vec()).to_bytes(),
@@ -471,19 +468,6 @@
         Err(_) => {
             println!("Mutex was poisoned");
             return;
-=======
-        let mut locked_stream = match server_stream.lock() {
-            Ok(stream) => stream,
-            Err(_) => {
-                println!("Mutex was poisoned");
-                return;
-            }
-        };
-
-        match unsubscribe(topic_filter, &mut locked_stream) {
-            Ok(_) => println!("Unsubscribed from the close incident topic"),
-            Err(e) => eprintln!("Error: {:?}", e),
->>>>>>> 7b2509a4
         }
     };
     match publish(topic_name, message, &mut locked_stream, QoS::AtLeast) {
@@ -567,7 +551,7 @@
         };
 
         let mut levels = vec![DRONE_DATA.to_vec()];
-        levels.push(drone.id().into_bytes());
+        levels.push(drone.id().to_string().into_bytes());
 
         let topic_name = TopicName::new(levels, false);
         let message = drone.data().into_bytes();
@@ -592,11 +576,11 @@
     }
 }
 
-fn connect_to_server(address: &str, client_id: &str) -> std::io::Result<TcpStream> {
+fn connect_to_server(address: &str, id: u8) -> std::io::Result<TcpStream> {
     println!("\nConnecting to address: {:?}", address);
     let mut to_server_stream = TcpStream::connect(address)?;
 
-    let client_id_bytes: Vec<u8> = client_id.as_bytes().to_vec();
+    let client_id_bytes: Vec<u8> = id.to_string().into_bytes();
     //let client_id_bytes: Vec<u8> = b"drone".to_vec();
     let client_id = EncodedString::new(client_id_bytes);
     let will = None;
