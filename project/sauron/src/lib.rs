use model::{
    encoded_string::EncodedString,
    fixed_header::FixedHeader,
    packet::Packet,
    packets::{
        connack::Connack, connect::Connect, disconnect::Disconnect, pingreq::Pingreq,
        pingresp::Pingresp, puback::Puback, publish::Publish, suback::Suback, subscribe::Subscribe,
        unsuback::Unsuback, unsubscribe::Unsubscribe,
    },
    qos::QoS,
    return_codes::connack_return_code::ConnackReturnCode,
};

<<<<<<< HEAD
mod errors;
=======
pub mod errors;
>>>>>>> dd487ab3
pub mod model;

#[allow(clippy::manual_map)]
pub fn connect(
    client_id: String,
    clean_session: bool,
    keep_alive: u16,
    will: Option<(QoS, bool, String, String)>, // Tendría una estructura para esto
    user: Option<(String, Option<String>)>,    // quiza para esto tmb
) -> Packet {
    let client_id = EncodedString::from_string(&client_id);

    let will = match will {
        Some((qos, retain, topic, message)) => Some((
            qos,
            retain,
            EncodedString::from_string(&topic),
            EncodedString::from_string(&message),
        )),
        None => None,
    };

    let user = match &user {
        Some((username, password)) => Some((
            EncodedString::from_string(username),
            match password {
                Some(password) => Some(EncodedString::from_string(password)),
                None => None,
            },
        )),
        None => None,
    };

    Packet::Connect(Connect::new(
        clean_session,
        keep_alive,
        client_id,
        will,
        user,
    ))
}

pub fn connack(session_present: bool, return_code: ConnackReturnCode) -> Packet {
    Packet::Connack(Connack::new(session_present, return_code))
}

pub fn publish(
    dup: bool,
    qos: QoS,
    retain: bool,
    topic_name: String,
    package_identifier: Option<u16>,
    payload: Vec<u8>,
) -> Packet {
    let topic_name = EncodedString::from_string(&topic_name);

    Packet::Publish(Publish::new(
        dup,
        qos,
        retain,
        topic_name,
        package_identifier,
        payload,
    ))
}<|MERGE_RESOLUTION|>--- conflicted
+++ resolved
@@ -11,11 +11,7 @@
     return_codes::connack_return_code::ConnackReturnCode,
 };
 
-<<<<<<< HEAD
-mod errors;
-=======
 pub mod errors;
->>>>>>> dd487ab3
 pub mod model;
 
 #[allow(clippy::manual_map)]
