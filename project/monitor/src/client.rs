#![allow(clippy::unused_io_amount)]

use mqtt::model::{
    components::encoded_string::EncodedString, components::qos::QoS,
    components::topic_filter::TopicFilter, components::topic_level::TopicLevel,
    components::topic_name::TopicName, packet::Packet, packets::connect::Connect,
    packets::publish::Publish, packets::subscribe::Subscribe,
};
use std::io::ErrorKind;
use std::io::Read;
use std::io::Write;
use std::net::TcpStream;
use std::sync::mpsc::Sender;
use std::sync::{Arc, Mutex};
use std::{env::args, thread};

use crate::monitor::Monitor;

static CLIENT_ARGS: usize = 3;

const CAMERA_DATA: &[u8] = b"camera-data";
const DRON_DATA: &[u8] = b"dron-data";
const ATTEND_INCIDENT: &[u8] = b"attend-incident";
const CLOSE_INCIDENT: &[u8] = b"close-incident";

pub struct Client {
    pub connection_status: Arc<Mutex<String>>,
    pub address: String,
    pub to_server_stream: Arc<Mutex<Option<TcpStream>>>,
    pub sender: Sender<String>,
}

impl Client {
    pub fn new(sender: Sender<String>) -> Self {
        let argv = args().collect::<Vec<String>>();
        if argv.len() != CLIENT_ARGS {
            let app_name = &argv[0];
            println!("{:?} <host> <puerto>", app_name);
        }

        let address = argv[1].clone() + ":" + &argv[2];

        // ESTRUCTURA DE DATOS MOCK
        let incident_1 = Incident::new(
            "Robo".to_string(),
            "Robo en el banco central de ciudad ".to_string(),
            -58.3817,
            -34.6181,
            "Open".to_string(),
        );
        let incident_2 = Incident::new(
            "Incendio".to_string(),
            "Incendio en la fabrica de papel".to_string(),
            -58.3617,
            -34.5981,
            "Open".to_string(),
        );
        let incident_3 = Incident::new(
            "Accidente".to_string(),
            "Accidente en la autopista".to_string(),
            -58.4017,
            -34.5781,
            "Open".to_string(),
        );
        let drone_1 = Drone{
            id: "D1".to_string(),
            password: "123".to_string(),
            state: "Free".to_string(),
            battery: 100.0,
            x_coordinate: -58.4200,
            y_coordinate: -34.6000,
        };
        let drone_2 = Drone{
            id: "D2".to_string(),
            password: "123".to_string(),
            state: "Attending Incident".to_string(),
            battery: 100.0,
            x_coordinate: -58.3817,
            y_coordinate: -34.6150,
        };
        let drone_3 = Drone{
            id: "D3".to_string(),
            password: "123".to_string(),
            state: "Travelling".to_string(),
            battery: 100.0,
            x_coordinate: -58.4200,
            y_coordinate: -34.5800,
        };

        let incident_list = Arc::new(Mutex::new(vec![incident_1, incident_2, incident_3]));
        let drone_list = Arc::new(Mutex::new(vec![drone_1, drone_2, drone_3]));
        
        // Fin de Mocks
        Self {
            connection_status: Arc::new(Mutex::new("disconnected".to_owned())),
            address,
            to_server_stream: Arc::new(Mutex::new(None)),
            sender,
<<<<<<< HEAD
=======
            incident_list,
            drone_list,
>>>>>>> 4de4f673
        }
    }

    pub fn connect_to_server(&self) -> std::io::Result<TcpStream> {
        println!("\nConnecting to address: {:?}", self.address);
        let mut to_server_stream = TcpStream::connect(&self.address)?;

        let client_id_bytes: Vec<u8> = b"monitor".to_vec();
        let client_id = EncodedString::new(client_id_bytes);
        let will = None;
        let login = None;
        let connect_package = Connect::new(false, 0, client_id, will, login);

        let _ = to_server_stream.write(connect_package.to_bytes().as_slice());
        // update the field to_server_stream
        *self.to_server_stream.lock().unwrap() = Some(to_server_stream.try_clone()?);

        match Packet::from_bytes(&mut to_server_stream) {
            Ok(Packet::Connack(connack)) => {
                println!(
                    "Received Connack packet with return code: {:?} and sessionPresent: {:?}\n",
                    connack.connect_return_code(),
                    connack.session_present()
                );
                let connection_status = Arc::clone(&self.connection_status);
                "connected".clone_into(&mut connection_status.lock().unwrap());
                Ok(to_server_stream)
            }
            _ => Err(std::io::Error::new(
                std::io::ErrorKind::Other,
                "Connack was not received.",
            )),
        }
    }

    pub fn client_run(&mut self, monitor: &Monitor) -> std::io::Result<()> {
        let to_server_stream = self.connect_to_server()?;

        self.make_initial_subscribes()?;

        let mut to_server_stream_clone = to_server_stream.try_clone()?;
        let sender = self.sender.clone();
        let thread_packet = thread::spawn(move || {
            loop {
                let mut buffer = [0; 1024];
                match to_server_stream_clone.read(&mut buffer) {
                    Ok(_) => {
                        let packet = Packet::from_bytes(&mut buffer.as_slice()).unwrap();
                        match packet {
                            // Packet::Connack(connack) => {
                            //     println!(
                            //         "Received Connack packet with return code: {:?} and sessionPresent: {:?}",
                            //         connack.connect_return_code(),
                            //         connack.session_present()
                            //     );
                            //     "connected".clone_into(&mut connection_status.lock().unwrap());
                            //     *response_text.lock().unwrap() = format!("{}", connack);
                            // }
                            Packet::Publish(publish) => {
                                let topic_levels = publish.topic().levels();

                                if topic_levels.len() == 2 && topic_levels[0] == CAMERA_DATA {
                                    println!("Camera data received\n");
                                    //monitor.handle_camera_data(publish);
                                } else if topic_levels.len() == 2 && topic_levels[0] == DRON_DATA {
                                    println!("Dron data received\n");
                                    //monitor.handle_dron_data(publish);
                                } else if topic_levels.len() == 2
                                    && topic_levels[0] == ATTEND_INCIDENT
                                {
                                    println!("Attend Incident received\n");
                                    //monitor.handle_attend_incident_data(publish);
                                } else if topic_levels.len() == 2
                                    && topic_levels[0] == CLOSE_INCIDENT
                                {
                                    println!("Close Incident received\n");
                                    //monitor.handle_close_incident_data(publish);
                                } else {
                                    println!("Unknown topic received\n");
                                }
                            }
                            Packet::Puback(puback) => {
                                println!("Received Puback packet!\n");
                                // *response_text.lock().unwrap() = format!("{:?}", puback);
                                let puback_info = format!("{}", puback);
                                // Update the response_text field with the Puback packet information
                                sender.send(format!("{}", puback)).unwrap();
                            }
                            Packet::Pingresp(_pingresp) => {
                                println!("Received Pingresp packet\n");
                            }
                            Packet::Suback(_suback) => {
                                println!("Received Suback packet\n");
                            }
                            Packet::Unsuback(_unsuback) => {
                                println!("Received Unsuback packet\n");
                            }
                            Packet::Pingreq(_pingreq) => {
                                println!("Received Pingreq packet\n");
                            }
                            Packet::Disconnect(_disconnect) => {
                                println!("Received Disconnect packet\n");
                            }
                            _ => println!("Received unsupported packet type"),
                        }
                    }
                    Err(e) => {
                        println!("Lost connection to server: {:?}", e);
                        break;
                    }
                }
            }
        });

        thread_packet.join().unwrap();

        Ok(())
    }

    pub fn publish(&self, topic: &str, message: &str) -> std::io::Result<()> {
        let mut levels = vec![];
        let message = message.trim();

        for level in topic.split(' ') {
            if let Ok(TopicLevel::Literal(literal)) =
                TopicLevel::from_bytes(level.as_bytes().to_vec())
            {
                levels.push(literal);
            }
        }

        let dup = false;
        let qos = QoS::AtLeast;
        let retain = false;
        let package_identifier = Some(1);
        let topic_name = TopicName::new(levels, false);
        let message_bytes = message.as_bytes().to_vec();

        let publish_packet = Publish::new(
            dup,
            qos,
            retain,
            topic_name,
            package_identifier,
            message_bytes,
        );

        //println!("Packet Publish: {:?}", publish_packet);
        let _ = self
            .to_server_stream
            .lock()
            .unwrap()
            .as_mut()
            .unwrap()
            .write(publish_packet.to_bytes().as_slice());
        println!(
            "Sent Publish packet to topic: {:?} with message: {:?}",
            topic, message
        );

        Ok(())
    }

    pub fn subscribe(&self, topics: Vec<&str>) -> std::io::Result<()> {
        let mut topics_filters = vec![];

        for topic in topics {
            let mut levels = vec![];
            for level in topic.split('/') {
                if let Ok(topic_level) = TopicLevel::from_bytes(level.as_bytes().to_vec()) {
                    levels.push(topic_level);
                }
            }

            let topic_filter = TopicFilter::new(levels, false);
            let qos = QoS::AtLeast;

            topics_filters.push((topic_filter, qos));
        }

        let packet_id = 1;
        let subscribe_packet = Subscribe::new(packet_id, topics_filters);

        println!("Packet ID: {:?}", subscribe_packet.packet_identifier());
        let _ = self
            .to_server_stream
            .lock()
            .unwrap()
            .as_mut()
            .unwrap()
            .write(subscribe_packet.to_bytes().as_slice());
        println!("Sent Subscribe packet");

        match Packet::from_bytes(self.to_server_stream.lock().unwrap().as_mut().unwrap()) {
            Ok(Packet::Suback(_)) => Ok(()),
            _ => Err(std::io::Error::new(
                ErrorKind::Other,
                "Suback was not received.",
            )),
        }
    }

    fn make_initial_subscribes(&self) -> std::io::Result<()> {
        let topics = vec![
            "camera-data",
            "camera-update",
            "attending-incident/+",
            "close-incident/+",
        ];

        self.subscribe(topics)
    }
}<|MERGE_RESOLUTION|>--- conflicted
+++ resolved
@@ -40,67 +40,11 @@
 
         let address = argv[1].clone() + ":" + &argv[2];
 
-        // ESTRUCTURA DE DATOS MOCK
-        let incident_1 = Incident::new(
-            "Robo".to_string(),
-            "Robo en el banco central de ciudad ".to_string(),
-            -58.3817,
-            -34.6181,
-            "Open".to_string(),
-        );
-        let incident_2 = Incident::new(
-            "Incendio".to_string(),
-            "Incendio en la fabrica de papel".to_string(),
-            -58.3617,
-            -34.5981,
-            "Open".to_string(),
-        );
-        let incident_3 = Incident::new(
-            "Accidente".to_string(),
-            "Accidente en la autopista".to_string(),
-            -58.4017,
-            -34.5781,
-            "Open".to_string(),
-        );
-        let drone_1 = Drone{
-            id: "D1".to_string(),
-            password: "123".to_string(),
-            state: "Free".to_string(),
-            battery: 100.0,
-            x_coordinate: -58.4200,
-            y_coordinate: -34.6000,
-        };
-        let drone_2 = Drone{
-            id: "D2".to_string(),
-            password: "123".to_string(),
-            state: "Attending Incident".to_string(),
-            battery: 100.0,
-            x_coordinate: -58.3817,
-            y_coordinate: -34.6150,
-        };
-        let drone_3 = Drone{
-            id: "D3".to_string(),
-            password: "123".to_string(),
-            state: "Travelling".to_string(),
-            battery: 100.0,
-            x_coordinate: -58.4200,
-            y_coordinate: -34.5800,
-        };
-
-        let incident_list = Arc::new(Mutex::new(vec![incident_1, incident_2, incident_3]));
-        let drone_list = Arc::new(Mutex::new(vec![drone_1, drone_2, drone_3]));
-        
-        // Fin de Mocks
         Self {
             connection_status: Arc::new(Mutex::new("disconnected".to_owned())),
             address,
             to_server_stream: Arc::new(Mutex::new(None)),
             sender,
-<<<<<<< HEAD
-=======
-            incident_list,
-            drone_list,
->>>>>>> 4de4f673
         }
     }
 
