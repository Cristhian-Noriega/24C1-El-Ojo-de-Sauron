--- conflicted
+++ resolved
@@ -1,23 +1,14 @@
-<<<<<<< HEAD
 use crate::{
     camera::Camera,
     channels_tasks::{DroneRegistration, IncidentRegistration, MonitorAction, UIAction},
     drone::Drone,
     incident::Incident,
 };
-use eframe::egui;
+use eframe::egui::{Color32, FontId, Stroke};
 use egui::Context;
 use egui_extras::{Column, TableBuilder};
 use std::sync::mpsc::{Receiver, Sender};
-use walkers::{sources::OpenStreetMap, Map, MapMemory, Position, Tiles};
-=======
-use crate::{client::Client, drone::Drone, incident::Incident};
-use eframe::egui::{Color32, FontId, Stroke};
-use egui::Context;
-use egui_extras::{Column, TableBuilder};
-use std::{sync::{mpsc, Arc, Mutex, MutexGuard}, vec};
 use walkers::{sources::OpenStreetMap, Map, MapMemory, Position, Tiles, extras::{Places, Place, Style}};
->>>>>>> 4de4f673
 
 const DEFAULT_LONGITUDE: f64 = -58.3717;
 const DEFAULT_LONGITUD: f64 = -34.6081;
@@ -54,6 +45,87 @@
         sender: Sender<UIAction>,
         receiver: Receiver<MonitorAction>,
     ) -> Self {
+
+        let drone_1 = Drone {
+            id: "1".to_string(),
+            x_coordinate: -58.3717,
+            y_coordinate: -34.6081,
+            state: "Free".to_string(),
+            battery: 100,
+        };
+        
+        let drone_2 = Drone {
+            id: "2".to_string(),
+            x_coordinate: -58.3021,
+            y_coordinate: -34.6081,
+            state: "Attending Incident".to_string(),
+            battery: 100,
+        };
+
+        let drone_3 = Drone {
+            id: "3".to_string(),
+            x_coordinate: -58.3717,
+            y_coordinate: -34.6017,
+            state: "Travelling".to_string(),
+            battery: 100,
+        };
+
+        let drone_4 = Drone {
+            id: "4".to_string(),
+            x_coordinate: -58.3727,
+            y_coordinate: -34.6041,
+            state: "Charging".to_string(),
+            battery: 100,
+        };
+
+        let incident_1 = Incident {
+            uuid: "1".to_string(),
+            name: "Incident 1".to_string(),
+            description: "Incident 1 description".to_string(),
+            x_coordinate: -58.3707,
+            y_coordinate: -34.6181,
+            state: "Active".to_string(),
+        };
+
+        let incident_2 = Incident {
+            uuid: "2".to_string(),
+            name: "Incident 2".to_string(),
+            description: "Incident 2 description".to_string(),
+            x_coordinate: -58.3317,
+            y_coordinate: -34.6181,
+            state: "Active".to_string(),
+        };
+
+        let incident_3 = Incident {
+            uuid: "3".to_string(),
+            name: "Incident 3".to_string(),
+            description: "Incident 3 description".to_string(),
+            x_coordinate: -58.0495,
+            y_coordinate: -34.6000,
+            state: "Active".to_string(),
+        };
+
+        let camera_1 = Camera {
+            id: "1".to_string(),
+            x_coordinate: -58.3517,
+            y_coordinate: -45.6281,
+            state: "Active".to_string(),
+        };
+
+        let camera_2 = Camera {
+            id: "2".to_string(),
+            x_coordinate: -58.3617,
+            y_coordinate: -34.6018,
+            state: "Active".to_string(),
+        };
+
+        let camera_3 = Camera {
+            id: "3".to_string(),
+            x_coordinate: -58.3457,
+            y_coordinate: -34.6091,
+            state: "Active".to_string(),
+        };
+
         Self {
             new_incident_registration: IncidentRegistration {
                 name: String::new(),
@@ -76,9 +148,9 @@
 
             sender,
             receiver,
-            drones: Vec::new(),
-            incidents: Vec::new(),
-            cameras: Vec::new(),
+            drones: vec![drone_1, drone_2, drone_3, drone_4],
+            incidents: vec![incident_1, incident_2, incident_3],
+            cameras: vec![camera_1, camera_2, camera_3],
         }
     }
 }
@@ -116,10 +188,19 @@
     cameras.push(camera);
 }
 
-fn display_incident_map(ui: &mut egui::Ui, tiles: &mut Tiles, map_memory: &mut MapMemory) {
+fn display_incident_map(ui: &mut egui::Ui, incidents: &Vec<Incident>, drones: &Vec<Drone>, cameras: &Vec<Camera>, tiles: &mut Tiles, map_memory: &mut MapMemory) {
     let position = Position::from_lon_lat(DEFAULT_LONGITUDE, DEFAULT_LONGITUD);
-    let map = Map::new(Some(tiles), map_memory, position);
-    ui.add(map);
+    //let map = Map::new(Some(tiles), map_memory, position);
+    //ui.add(map);
+
+    //let center_position = Position::from_lon_lat(-58.3717, -34.6081);
+
+    let places_plugin = update_places(incidents, drones, cameras);
+    
+    ui.add(
+        Map::new(Some(tiles), map_memory, position)
+            .with_plugin(places_plugin),
+    );
 }
 
 fn display_new_incident(
@@ -245,7 +326,6 @@
             //     egui::TextEdit::singleline(&mut drone_registration.anchor_x).desired_width(100.0),
             // );
 
-<<<<<<< HEAD
             // ui.add_space(10.0);
             // ui.label("y:");
             // ui.add(
@@ -256,20 +336,6 @@
                 sender
                     .send(UIAction::RegistrateDrone(drone_registration.clone()))
                     .unwrap();
-=======
-            if self.current_layout == Layout::IncidentMap {
-                let center_position = Position::from_lon_lat(-58.3717, -34.6081);
-
-                let incident_list = client.incident_list.lock().unwrap();
-                let drone_list = client.drone_list.lock().unwrap();
-        
-                let places_plugin = update_places(incident_list, drone_list);
-                
-                ui.add(
-                    Map::new(Some(&mut self.tiles), &mut self.map_memory, center_position)
-                        .with_plugin(places_plugin),
-                );
->>>>>>> 4de4f673
             }
         });
     });
@@ -392,7 +458,7 @@
 
             match self.current_layout {
                 Layout::IncidentMap => {
-                    display_incident_map(ui, &mut self.tiles, &mut self.map_memory)
+                    display_incident_map(ui, &self.incidents, &self.drones, &self.cameras, &mut self.tiles, &mut self.map_memory)
                 }
                 Layout::NewIncident => {
                     display_new_incident(ui, &mut self.new_incident_registration, &self.sender)
@@ -407,13 +473,10 @@
     }
 }
 
-fn update_places(incidents: MutexGuard<Vec<Incident>>, drones: MutexGuard<Vec<Drone>>) -> Places{
+fn update_places(incidents: &Vec<Incident>, drones: &Vec<Drone>, cameras: &Vec<Camera>) -> Places{
     let mut places = vec![];
 
-    let incident_data: Vec<_> = incidents.iter().collect();
-    let drone_data: Vec<_> = drones.iter().collect();
-
-    for incident in incident_data {
+    for incident in incidents {
         let place = Place {
             position: Position::from_lon_lat(incident.x_coordinate, incident.y_coordinate),
             label: incident.name.clone(),
@@ -431,7 +494,7 @@
         places.push(place);
     }
 
-    for drone in drone_data {
+    for drone in drones {
         let color = match drone.state.as_str() {
             "Free" => Color32::from_rgb(0, 255, 0), // Green
             "Attending Incident" => Color32::from_rgb(255, 0, 0), // Red
@@ -455,6 +518,25 @@
         places.push(place);
     }
 
+    for camera in cameras {
+        let place = Place {
+            position: Position::from_lon_lat(camera.x_coordinate, camera.y_coordinate),
+            label: camera.id.clone(),
+            symbol: 'C',
+            style: Style {
+                label_font: FontId::proportional(14.0),
+                label_color: Color32::WHITE,
+                label_background: Color32::from_rgb(255, 165, 0), // Orange background
+                symbol_font: FontId::monospace(18.0),
+                symbol_color: Color32::from_rgb(255, 255, 255), // White symbol
+                symbol_background: Color32::from_rgb(255, 165, 0), // Orange background
+                symbol_stroke: Stroke::new(2.0, Color32::BLACK), // Black border
+            },
+        };
+        places.push(place);
+    }
+
+
     Places::new(places)
 
 }