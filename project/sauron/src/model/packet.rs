--- conflicted
+++ resolved
@@ -1,30 +1,21 @@
 use std::io::Read;
 
-<<<<<<< HEAD
-use crate::{errors::error::Error, Connack, Connect, FixedHeader, Publish, Puback};
-=======
-use crate::{errors::error::Error, Connack, Connect, FixedHeader, Publish, Disconnect};
->>>>>>> 79b95e92
+
+use crate::{errors::error::Error, Connack, Connect, FixedHeader, Publish, Disconnect, Puback};
 
 pub const CONNECT_PACKET_TYPE: u8 = 0x01;
 pub const CONNACK_PACKET_TYPE: u8 = 0x02;
 pub const PUBLISH_PACKET_TYPE: u8 = 0x03;
-<<<<<<< HEAD
 pub const PUBACK_PACKET_TYPE: u8 = 0x04;
-=======
 pub const DISCONNECT_PACKET_TYPE: u8 = 0x14;
->>>>>>> 79b95e92
 
 #[derive(Debug)]
 pub enum Packet {
     Connect(Connect),
     Connack(Connack),
     Publish(Publish),
-<<<<<<< HEAD
-    Puback(Puback)
-=======
+    Puback(Puback),
     Disconnect(Disconnect),
->>>>>>> 79b95e92
 }
 
 impl Packet {
@@ -49,17 +40,15 @@
 
                 Ok(Packet::Publish(publish_packet))
             }
-<<<<<<< HEAD
             PUBACK_PACKET_TYPE => {
                 let puback_packet = Publish::from_bytes(fixed_header, stream)?;
 
                 Ok(Packet::Publish(puback_packet))
-=======
+            }
             DISCONNECT_PACKET_TYPE => {
                 let disconnect_packet = Disconnect::from_bytes(fixed_header)?;
 
                 Ok(Packet::Disconnect(disconnect_packet))
->>>>>>> 79b95e92
             }
             _ => Err(crate::errors::error::Error::new(format!(
                 "Invalid packet type: {}",
@@ -84,15 +73,13 @@
                 packet_bytes.push(PUBLISH_PACKET_TYPE);
                 packet_bytes.extend(publish_packet.to_bytes());
             }
-<<<<<<< HEAD
             Packet::Puback(puback_packet) => {
                 packet_bytes.push(PUBACK_PACKET_TYPE);
                 packet_bytes.extend(puback_packet.to_bytes());
-=======
+            }
             Packet::Disconnect(disconnect_packet) => {
                 packet_bytes.push(DISCONNECT_PACKET_TYPE);
                 packet_bytes.extend(disconnect_packet.to_bytes());
->>>>>>> 79b95e92
             }
         }
         packet_bytes
