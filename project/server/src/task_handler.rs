--- conflicted
+++ resolved
@@ -171,15 +171,12 @@
     pub fn publish(&self, publish_packet: &Publish, client_id: Vec<u8>) {
         let topic_name = publish_packet.topic();
 
-<<<<<<< HEAD
         if topic_name.server_reserved() {
             self.handle_server_reserved_topic(publish_packet, client_id);
             return;
         }
 
         let binding = self.topics.read().unwrap();
-=======
->>>>>>> 635e064c
         let mut clients = vec![];
 
         for client in self.clients.read().unwrap().values() {
