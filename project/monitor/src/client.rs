#![allow(clippy::unused_io_amount)]

use mqtt::model::{
    components::encoded_string::EncodedString, components::qos::QoS,
    components::topic_filter::TopicFilter, components::topic_level::TopicLevel,
    components::topic_name::TopicName, packet::Packet, packets::connect::Connect,
    packets::publish::Publish, packets::subscribe::Subscribe,
};
use std::io::ErrorKind;
use std::io::Read;
use std::io::Write;
use std::net::TcpStream;
use std::sync::mpsc::Sender;
use std::sync::{Arc, Mutex};
use std::{env::args, thread};

use crate::incident::Incident;

static CLIENT_ARGS: usize = 3;

pub struct Client {
    pub connection_status: Arc<Mutex<String>>,
    pub response_text: Arc<Mutex<String>>,
    pub address: String,
    pub to_server_stream: Arc<Mutex<Option<TcpStream>>>,
    pub sender: Sender<String>,
    pub incident_list: Arc<Mutex<Vec<Incident>>>,
}

impl Client {
    pub fn new(sender: Sender<String>) -> Self {
        let argv = args().collect::<Vec<String>>();
        if argv.len() != CLIENT_ARGS {
            let app_name = &argv[0];
            println!("{:?} <host> <puerto>", app_name);
        }

        let address = argv[1].clone() + ":" + &argv[2];

        Self {
            connection_status: Arc::new(Mutex::new("disconnected".to_owned())),
            response_text: Arc::new(Mutex::new("".to_owned())),
            address,
            to_server_stream: Arc::new(Mutex::new(None)),
            sender,
            incident_list: Arc::new(Mutex::new(vec![])),
        }
    }

    pub fn connect_to_server(&self) -> std::io::Result<TcpStream> {
        println!("\nConnecting to address: {:?}", self.address);
        let mut to_server_stream = TcpStream::connect(&self.address)?;

        let client_id_bytes: Vec<u8> = b"monitor".to_vec();
        let client_id = EncodedString::new(client_id_bytes);
        let will = None;
        let login = None;
        let connect_package = Connect::new(false, 0, client_id, will, login);

        let _ = to_server_stream.write(connect_package.to_bytes().as_slice());
        // update the field to_server_stream
        *self.to_server_stream.lock().unwrap() = Some(to_server_stream.try_clone()?);

        match Packet::from_bytes(&mut to_server_stream) {
            Ok(Packet::Connack(connack)) => {
                println!(
                    "Received Connack packet with return code: {:?} and sessionPresent: {:?}\n",
                    connack.connect_return_code(),
                    connack.session_present()
                );
                let response_text = Arc::clone(&self.response_text);
                let connection_status = Arc::clone(&self.connection_status);
                "connected".clone_into(&mut connection_status.lock().unwrap());
                *response_text.lock().unwrap() = format!("{}", connack);
                Ok(to_server_stream)
            }
            _ => Err(std::io::Error::new(
                std::io::ErrorKind::Other,
                "Connack was not received.",
            )),
        }
    }

    pub fn client_run(&mut self) -> std::io::Result<()> {
        let to_server_stream = self.connect_to_server()?;
        let response_text = Arc::clone(&self.response_text);

        self.make_initial_subscribes()?;

        let mut to_server_stream_clone = to_server_stream.try_clone()?;
        let sender = self.sender.clone();
        thread::spawn(move || {
            loop {
                let mut buffer = [0; 1024];
                match to_server_stream_clone.read(&mut buffer) {
                    Ok(_) => {
                        let packet = Packet::from_bytes(&mut buffer.as_slice()).unwrap();
                        match packet {
                            // Packet::Connack(connack) => {
                            //     println!(
                            //         "Received Connack packet with return code: {:?} and sessionPresent: {:?}",
                            //         connack.connect_return_code(),
                            //         connack.session_present()
                            //     );
                            //     "connected".clone_into(&mut connection_status.lock().unwrap());
                            //     *response_text.lock().unwrap() = format!("{}", connack);
                            // }
                            Packet::Publish(publish) => {
                                println!("Received Publish packet!\n");

                                let message = publish.message();
                                let message_str = String::from_utf8_lossy(message).to_string();

                                println!("Message: {:?}", message_str);
                            }
                            Packet::Puback(puback) => {
                                println!("Received Puback packet!\n");
                                // *response_text.lock().unwrap() = format!("{:?}", puback);
                                let puback_info = format!("{}", puback);
                                // Update the response_text field with the Puback packet information
                                *response_text.lock().unwrap() = puback_info;
                                sender.send(format!("{}", puback)).unwrap();
                            }
                            Packet::Pingresp(_pingresp) => {
                                println!("Received Pingresp packet\n");
                            }
                            Packet::Suback(_suback) => {
                                println!("Received Suback packet\n");
                            }
                            Packet::Unsuback(_unsuback) => {
                                println!("Received Unsuback packet\n");
                            }
                            Packet::Pingreq(_pingreq) => {
                                println!("Received Pingreq packet\n");
                            }
                            Packet::Disconnect(_disconnect) => {
                                println!("Received Disconnect packet\n");
                            }
                            _ => println!("Received unsupported packet type"),
                        }
                    }
                    Err(e) => {
                        println!("Lost connection to server: {:?}", e);
                        break;
                    }
                }
            }
        });

        Ok(())
    }

    pub fn new_incident(
        &self,
        name: &str,
        description: &str,
        x_coordenate: &str,
        y_coordenate: &str,
    ) -> std::io::Result<()> {
        println!("Building new incident {:?}", name);

        let new_incident_topic = "new-incident";
        let x_coordenate_float: f64 = x_coordenate.parse().unwrap();
        let y_coordenate_float: f64 = y_coordenate.parse().unwrap();
        let new_incident = Incident::new(
            name.to_string(),
            description.to_string(),
            x_coordenate_float,
            y_coordenate_float,
            "Open".to_string(),
        );
        let message = new_incident.build_new_incident_message();

        self.publish(new_incident_topic, &message)?;

        // let attending_topic = format!("attending-incident/{}", new_incident.uuid);
        // let close_topic = format!("close-incident/{}", new_incident.uuid);
        // self.subscribe(&attending_topic)?;
        // self.subscribe(&close_topic)?;

        self.incident_list.lock().unwrap().push(new_incident);

        Ok(())
    }

    pub fn publish(&self, topic: &str, message: &str) -> std::io::Result<()> {
        let mut levels = vec![];
        let message = message.trim();

        for level in topic.split(' ') {
            if let Ok(TopicLevel::Literal(literal)) =
                TopicLevel::from_bytes(level.as_bytes().to_vec())
            {
                levels.push(literal);
            }
        }

        let dup = false;
        let qos = QoS::AtLeast;
        let retain = false;
        let package_identifier = Some(1);
        let topic_name = TopicName::new(levels, false);
        let message_bytes = message.as_bytes().to_vec();

        let publish_packet = Publish::new(
            dup,
            qos,
            retain,
            topic_name,
            package_identifier,
            message_bytes,
        );

        //println!("Packet Publish: {:?}", publish_packet);
        let _ = self
            .to_server_stream
            .lock()
            .unwrap()
            .as_mut()
            .unwrap()
            .write(publish_packet.to_bytes().as_slice());
        println!(
            "Sent Publish packet to topic: {:?} with message: {:?}",
            topic, message
        );
<<<<<<< HEAD
=======

        Ok(())
    }

    pub fn subscribe(&self, topic: &str) -> std::io::Result<()> {
        let mut levels = vec![];
        for level in topic.split('/') {
            if let Ok(topic_level) = TopicLevel::from_bytes(level.as_bytes().to_vec()) {
                levels.push(topic_level);
            }
        }

        let topic_filter = TopicFilter::new(levels, false);
        let packet_id = 1;
        let qos = QoS::AtLeast;

        let topics_filters = vec![(topic_filter, qos)];

        let subscribe_packet = Subscribe::new(packet_id, topics_filters);

        println!("Packet ID: {:?}", subscribe_packet.packet_identifier());
        let _ = self
            .to_server_stream
            .lock()
            .unwrap()
            .as_mut()
            .unwrap()
            .write(subscribe_packet.to_bytes().as_slice());
        println!("Sent Subscribe packet");

        match Packet::from_bytes(self.to_server_stream.lock().unwrap().as_mut().unwrap()) {
            Ok(Packet::Suback(_)) => Ok(()),
            _ => Err(std::io::Error::new(
                ErrorKind::Other,
                "Suback was not received.",
            )),
        }
    }

    fn make_initial_subscribes(&self) -> std::io::Result<()> {
        let new_incident_topic = "new-incident";
        let camera_topic = "camera-data";
        let camera_update = "camera-update";
        let attending_topic = "attending-incident/+";
        let close_topic = "close-incident/+";

        self.subscribe(new_incident_topic)?;
        self.subscribe(camera_topic)?;
        self.subscribe(camera_update)?;
        self.subscribe(attending_topic)?;
        self.subscribe(close_topic)?;
>>>>>>> 03b6cb2c

        Ok(())
    }
}<|MERGE_RESOLUTION|>--- conflicted
+++ resolved
@@ -223,8 +223,6 @@
             "Sent Publish packet to topic: {:?} with message: {:?}",
             topic, message
         );
-<<<<<<< HEAD
-=======
 
         Ok(())
     }
@@ -276,7 +274,6 @@
         self.subscribe(camera_update)?;
         self.subscribe(attending_topic)?;
         self.subscribe(close_topic)?;
->>>>>>> 03b6cb2c
 
         Ok(())
     }
